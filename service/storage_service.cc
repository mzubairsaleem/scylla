/*
 * Licensed to the Apache Software Foundation (ASF) under one
 * or more contributor license agreements.  See the NOTICE file
 * distributed with this work for additional information
 * regarding copyright ownership.  The ASF licenses this file
 * to you under the Apache License, Version 2.0 (the
 * "License"); you may not use this file except in compliance
 * with the License.  You may obtain a copy of the License at
 *
 *     http://www.apache.org/licenses/LICENSE-2.0
 *
 * Unless required by applicable law or agreed to in writing, software
 * distributed under the License is distributed on an "AS IS" BASIS,
 * WITHOUT WARRANTIES OR CONDITIONS OF ANY KIND, either express or implied.
 * See the License for the specific language governing permissions and
 * limitations under the License.
 *
 * Modified by ScyllaDB
 * Copyright (C) 2015 ScyllaDB
 *
 */

/*
 * This file is part of Scylla.
 *
 * Scylla is free software: you can redistribute it and/or modify
 * it under the terms of the GNU Affero General Public License as published by
 * the Free Software Foundation, either version 3 of the License, or
 * (at your option) any later version.
 *
 * Scylla is distributed in the hope that it will be useful,
 * but WITHOUT ANY WARRANTY; without even the implied warranty of
 * MERCHANTABILITY or FITNESS FOR A PARTICULAR PURPOSE.  See the
 * GNU General Public License for more details.
 *
 * You should have received a copy of the GNU General Public License
 * along with Scylla.  If not, see <http://www.gnu.org/licenses/>.
 */

#include "storage_service.hh"
#include "dht/boot_strapper.hh"
#include <seastar/core/distributed.hh>
#include "locator/snitch_base.hh"
#include "db/system_keyspace.hh"
#include "utils/UUID.hh"
#include "gms/inet_address.hh"
#include "log.hh"
#include "service/migration_manager.hh"
#include "to_string.hh"
#include "gms/gossiper.hh"
#include "gms/failure_detector.hh"
#include <seastar/core/thread.hh>
#include <sstream>
#include <algorithm>
#include "locator/local_strategy.hh"
#include "version.hh"
#include "unimplemented.hh"
#include "streaming/stream_plan.hh"
#include "streaming/stream_state.hh"
#include "dht/range_streamer.hh"
#include <boost/range/adaptors.hpp>
#include <boost/range/algorithm.hpp>
#include "service/load_broadcaster.hh"
#include "thrift/server.hh"
#include "transport/server.hh"
#include <seastar/core/rwlock.hh>
#include "db/batchlog_manager.hh"
#include "db/commitlog/commitlog.hh"
#include "db/hints/manager.hh"
#include <seastar/net/tls.hh>
#include "utils/exceptions.hh"
#include "message/messaging_service.hh"
#include "supervisor.hh"
#include "sstables/compaction_manager.hh"
#include "sstables/sstables.hh"
#include "db/config.hh"
#include "auth/common.hh"
#include "distributed_loader.hh"
#include "database.hh"
#include <seastar/core/metrics.hh>

using token = dht::token;
using UUID = utils::UUID;
using inet_address = gms::inet_address;

using namespace std::chrono_literals;

namespace service {

static logging::logger slogger("storage_service");

static const sstring RANGE_TOMBSTONES_FEATURE = "RANGE_TOMBSTONES";
static const sstring LARGE_PARTITIONS_FEATURE = "LARGE_PARTITIONS";
static const sstring MATERIALIZED_VIEWS_FEATURE = "MATERIALIZED_VIEWS";
static const sstring COUNTERS_FEATURE = "COUNTERS";
static const sstring INDEXES_FEATURE = "INDEXES";
static const sstring DIGEST_MULTIPARTITION_READ_FEATURE = "DIGEST_MULTIPARTITION_READ";
static const sstring CORRECT_COUNTER_ORDER_FEATURE = "CORRECT_COUNTER_ORDER";
static const sstring SCHEMA_TABLES_V3 = "SCHEMA_TABLES_V3";
static const sstring CORRECT_NON_COMPOUND_RANGE_TOMBSTONES = "CORRECT_NON_COMPOUND_RANGE_TOMBSTONES";
static const sstring WRITE_FAILURE_REPLY_FEATURE = "WRITE_FAILURE_REPLY";
static const sstring XXHASH_FEATURE = "XXHASH";
static const sstring ROLES_FEATURE = "ROLES";
static const sstring LA_SSTABLE_FEATURE = "LA_SSTABLE_FORMAT";
static const sstring STREAM_WITH_RPC_STREAM = "STREAM_WITH_RPC_STREAM";
static const sstring MC_SSTABLE_FEATURE = "MC_SSTABLE_FORMAT";
static const sstring ROW_LEVEL_REPAIR = "ROW_LEVEL_REPAIR";
static const sstring TRUNCATION_TABLE = "TRUNCATION_TABLE";
static const sstring CORRECT_STATIC_COMPACT_IN_MC = "CORRECT_STATIC_COMPACT_IN_MC";
static const sstring UNBOUNDED_RANGE_TOMBSTONES_FEATURE = "UNBOUNDED_RANGE_TOMBSTONES";
static const sstring VIEW_VIRTUAL_COLUMNS = "VIEW_VIRTUAL_COLUMNS";
static const sstring DIGEST_INSENSITIVE_TO_EXPIRY = "DIGEST_INSENSITIVE_TO_EXPIRY";
static const sstring COMPUTED_COLUMNS_FEATURE = "COMPUTED_COLUMNS";

static const sstring SSTABLE_FORMAT_PARAM_NAME = "sstable_format";

distributed<storage_service> _the_storage_service;


timeout_config make_timeout_config(const db::config& cfg) {
    timeout_config tc;
    tc.read_timeout = cfg.read_request_timeout_in_ms() * 1ms;
    tc.write_timeout = cfg.write_request_timeout_in_ms() * 1ms;
    tc.range_read_timeout = cfg.range_request_timeout_in_ms() * 1ms;
    tc.counter_write_timeout = cfg.counter_write_request_timeout_in_ms() * 1ms;
    tc.truncate_timeout = cfg.truncate_request_timeout_in_ms() * 1ms;
    tc.cas_timeout = cfg.cas_contention_timeout_in_ms() * 1ms;
    tc.other_timeout = cfg.request_timeout_in_ms() * 1ms;
    return tc;
}

int get_generation_number() {
    using namespace std::chrono;
    auto now = high_resolution_clock::now().time_since_epoch();
    int generation_number = duration_cast<seconds>(now).count();
    return generation_number;
}

storage_service::storage_service(distributed<database>& db, gms::gossiper& gossiper, sharded<auth::service>& auth_service, sharded<db::system_distributed_keyspace>& sys_dist_ks,
        sharded<db::view::view_update_generator>& view_update_generator, gms::feature_service& feature_service, bool for_testing, std::set<sstring> disabled_features)
        : _feature_service(feature_service)
        , _db(db)
        , _gossiper(gossiper)
        , _auth_service(auth_service)
        , _disabled_features(std::move(disabled_features))
        , _range_tombstones_feature(_feature_service, RANGE_TOMBSTONES_FEATURE)
        , _large_partitions_feature(_feature_service, LARGE_PARTITIONS_FEATURE)
        , _materialized_views_feature(_feature_service, MATERIALIZED_VIEWS_FEATURE)
        , _counters_feature(_feature_service, COUNTERS_FEATURE)
        , _indexes_feature(_feature_service, INDEXES_FEATURE)
        , _digest_multipartition_read_feature(_feature_service, DIGEST_MULTIPARTITION_READ_FEATURE)
        , _correct_counter_order_feature(_feature_service, CORRECT_COUNTER_ORDER_FEATURE)
        , _schema_tables_v3(_feature_service, SCHEMA_TABLES_V3)
        , _correct_non_compound_range_tombstones(_feature_service, CORRECT_NON_COMPOUND_RANGE_TOMBSTONES)
        , _write_failure_reply_feature(_feature_service, WRITE_FAILURE_REPLY_FEATURE)
        , _xxhash_feature(_feature_service, XXHASH_FEATURE)
        , _roles_feature(_feature_service, ROLES_FEATURE)
        , _la_sstable_feature(_feature_service, LA_SSTABLE_FEATURE)
        , _stream_with_rpc_stream_feature(_feature_service, STREAM_WITH_RPC_STREAM)
        , _mc_sstable_feature(_feature_service, MC_SSTABLE_FEATURE)
        , _row_level_repair_feature(_feature_service, ROW_LEVEL_REPAIR)
        , _truncation_table(_feature_service, TRUNCATION_TABLE)
        , _correct_static_compact_in_mc(_feature_service, CORRECT_STATIC_COMPACT_IN_MC)
        , _unbounded_range_tombstones_feature(_feature_service, UNBOUNDED_RANGE_TOMBSTONES_FEATURE)
        , _view_virtual_columns(_feature_service, VIEW_VIRTUAL_COLUMNS)
        , _digest_insensitive_to_expiry(_feature_service, DIGEST_INSENSITIVE_TO_EXPIRY)
        , _computed_columns(_feature_service, COMPUTED_COLUMNS_FEATURE)
        , _la_feature_listener(*this, _feature_listeners_sem, sstables::sstable_version_types::la)
        , _mc_feature_listener(*this, _feature_listeners_sem, sstables::sstable_version_types::mc)
        , _replicate_action([this] { return do_replicate_to_all_cores(); })
        , _update_pending_ranges_action([this] { return do_update_pending_ranges(); })
        , _sys_dist_ks(sys_dist_ks)
        , _view_update_generator(view_update_generator) {
    register_metrics();
    sstable_read_error.connect([this] { isolate_on_error(); });
    sstable_write_error.connect([this] { isolate_on_error(); });
    general_disk_error.connect([this] { isolate_on_error(); });
    commit_error.connect([this] { isolate_on_commit_error(); });

    if (!for_testing) {
        if (engine().cpu_id() == 0) {
            _la_sstable_feature.when_enabled(_la_feature_listener);
            _mc_sstable_feature.when_enabled(_mc_feature_listener);
        }
    } else {
        _sstables_format = sstables::sstable_version_types::mc;
    }

    _unbounded_range_tombstones_feature.when_enabled().then([&db] () mutable {
        slogger.debug("Enabling infinite bound range deletions");
        db.invoke_on_all([] (database& local_db) mutable {
            local_db.enable_infinite_bound_range_deletions();
        });
    });
}

void storage_service::enable_all_features() {
    auto features = get_config_supported_features_set();

    for (gms::feature& f : {
        std::ref(_range_tombstones_feature),
        std::ref(_large_partitions_feature),
        std::ref(_materialized_views_feature),
        std::ref(_counters_feature),
        std::ref(_indexes_feature),
        std::ref(_digest_multipartition_read_feature),
        std::ref(_correct_counter_order_feature),
        std::ref(_schema_tables_v3),
        std::ref(_correct_non_compound_range_tombstones),
        std::ref(_write_failure_reply_feature),
        std::ref(_xxhash_feature),
        std::ref(_roles_feature),
        std::ref(_la_sstable_feature),
        std::ref(_stream_with_rpc_stream_feature),
        std::ref(_mc_sstable_feature),
        std::ref(_row_level_repair_feature),
        std::ref(_truncation_table),
        std::ref(_correct_static_compact_in_mc),
        std::ref(_unbounded_range_tombstones_feature),
        std::ref(_view_virtual_columns),
        std::ref(_digest_insensitive_to_expiry),
        std::ref(_computed_columns),
    })
    {
        if (features.count(f.name())) {
            f.enable();
        }
    }
}

enum class node_external_status {
    UNKNOWN        = 0,
    STARTING       = 1,
    JOINING        = 2,
    NORMAL         = 3,
    LEAVING        = 4,
    DECOMMISSIONED = 5,
    DRAINING       = 6,
    DRAINED        = 7,
    MOVING         = 8 //deprecated
};

static node_external_status map_operation_mode(storage_service::mode m) {
    switch (m) {
    case storage_service::mode::STARTING: return node_external_status::STARTING;
    case storage_service::mode::JOINING: return node_external_status::JOINING;
    case storage_service::mode::NORMAL: return node_external_status::NORMAL;
    case storage_service::mode::LEAVING: return node_external_status::LEAVING;
    case storage_service::mode::DECOMMISSIONED: return node_external_status::DECOMMISSIONED;
    case storage_service::mode::DRAINING: return node_external_status::DRAINING;
    case storage_service::mode::DRAINED: return node_external_status::DRAINED;
    case storage_service::mode::MOVING: return node_external_status::MOVING;
    }
    return node_external_status::UNKNOWN;
}

void storage_service::register_metrics() {
    if (engine().cpu_id() != 0) {
        // the relevant data is distributed between the shards,
        // We only need to register it once.
        return;
    }
    namespace sm = seastar::metrics;
    _metrics.add_group("node", {
            sm::make_gauge("operation_mode", sm::description("The operation mode of the current node. UNKNOWN = 0, STARTING = 1, JOINING = 2, NORMAL = 3, "
                    "LEAVING = 4, DECOMMISSIONED = 5, DRAINING = 6, DRAINED = 7, MOVING = 8"), [this] {
                return static_cast<std::underlying_type_t<node_external_status>>(map_operation_mode(_operation_mode));
            }),
    });
}

void
storage_service::isolate_on_error() {
    do_isolate_on_error(disk_error::regular);
}

void
storage_service::isolate_on_commit_error() {
    do_isolate_on_error(disk_error::commit);
}

bool storage_service::is_auto_bootstrap() {
    return _db.local().get_config().auto_bootstrap();
}
sstring storage_service::get_known_features() {
    return join(",", get_known_features_set());
}

// The features this node supports
std::set<sstring> storage_service::get_known_features_set() {
    auto s = get_config_supported_features_set();
    if (_disabled_features.count(UNBOUNDED_RANGE_TOMBSTONES_FEATURE) == 0) {
        s.insert(UNBOUNDED_RANGE_TOMBSTONES_FEATURE);
    }
    return s;
}

sstring storage_service::get_config_supported_features() {
    return join(",", get_config_supported_features_set());
}

// The features this node supports and is allowed to advertise to other nodes
std::set<sstring> storage_service::get_config_supported_features_set() {
    // Add features supported by this local node. When a new feature is
    // introduced in scylla, update it here, e.g.,
    // return sstring("FEATURE1,FEATURE2")
    std::set<sstring> features = {
        RANGE_TOMBSTONES_FEATURE,
        LARGE_PARTITIONS_FEATURE,
        COUNTERS_FEATURE,
        DIGEST_MULTIPARTITION_READ_FEATURE,
        CORRECT_COUNTER_ORDER_FEATURE,
        SCHEMA_TABLES_V3,
        CORRECT_NON_COMPOUND_RANGE_TOMBSTONES,
        WRITE_FAILURE_REPLY_FEATURE,
        XXHASH_FEATURE,
        ROLES_FEATURE,
        LA_SSTABLE_FEATURE,
        STREAM_WITH_RPC_STREAM,
        MATERIALIZED_VIEWS_FEATURE,
        INDEXES_FEATURE,
        ROW_LEVEL_REPAIR,
        TRUNCATION_TABLE,
        CORRECT_STATIC_COMPACT_IN_MC,
        VIEW_VIRTUAL_COLUMNS,
        DIGEST_INSENSITIVE_TO_EXPIRY,
        COMPUTED_COLUMNS_FEATURE,
    };

    // Do not respect config in the case database is not started
    // This should only be true in tests (see cql_test_env.cc:storage_service_for_tests)
    auto& db = service::get_local_storage_service().db();
    if (db.local_is_initialized()) {
        auto& config = service::get_local_storage_service().db().local().get_config();
        if (config.enable_sstables_mc_format()) {
            features.insert(MC_SSTABLE_FEATURE);
        }
        if (config.experimental()) {
            // push additional experimental features
        }
    }
    if (!sstables::is_later(sstables::sstable_version_types::mc, _sstables_format)) {
        features.insert(UNBOUNDED_RANGE_TOMBSTONES_FEATURE);
    }
    for (const sstring& s : _disabled_features) {
        features.erase(s);
    }
    return features;
}

void storage_service::set_disabled_features(std::set<sstring> s) {
    _disabled_features = std::move(s);
}

std::unordered_set<token> get_replace_tokens() {
    std::unordered_set<token> ret;
    std::unordered_set<sstring> tokens;
    auto tokens_string = get_local_storage_service().db().local().get_config().replace_token();
    try {
        boost::split(tokens, tokens_string, boost::is_any_of(sstring(",")));
    } catch (...) {
        throw std::runtime_error(format("Unable to parse replace_token={}", tokens_string));
    }
    tokens.erase("");
    for (auto token_string : tokens) {
        auto token = dht::global_partitioner().from_sstring(token_string);
        ret.insert(token);
    }
    return ret;
}

std::optional<UUID> get_replace_node() {
    auto replace_node = get_local_storage_service().db().local().get_config().replace_node();
    if (replace_node.empty()) {
        return std::nullopt;
    }
    try {
        return utils::UUID(replace_node);
    } catch (...) {
        auto msg = format("Unable to parse {} as host-id", replace_node);
        slogger.error("{}", msg);
        throw std::runtime_error(msg);
    }
}

bool get_property_join_ring() {
    return get_local_storage_service().db().local().get_config().join_ring();
}

bool get_property_rangemovement() {
    return get_local_storage_service().db().local().get_config().consistent_rangemovement();
}

bool get_property_load_ring_state() {
    return get_local_storage_service().db().local().get_config().load_ring_state();
}

bool storage_service::should_bootstrap() {
    return is_auto_bootstrap() && !db::system_keyspace::bootstrap_complete() && !_gossiper.get_seeds().count(get_broadcast_address());
}

// Runs inside seastar::async context
void storage_service::prepare_to_join(std::vector<inet_address> loaded_endpoints, const std::unordered_map<gms::inet_address, sstring>& loaded_peer_features, bind_messaging_port do_bind) {
    if (_joined) {
        return;
    }

    std::map<gms::application_state, gms::versioned_value> app_states;
    if (db::system_keyspace::was_decommissioned()) {
        if (db().local().get_config().override_decommission()) {
            slogger.warn("This node was decommissioned, but overriding by operator request.");
            db::system_keyspace::set_bootstrap_state(db::system_keyspace::bootstrap_state::COMPLETED).get();
        } else {
            auto msg = sstring("This node was decommissioned and will not rejoin the ring unless override_decommission=true has been set,"
                               "or all existing data is removed and the node is bootstrapped again");
            slogger.error("{}", msg);
            throw std::runtime_error(msg);
        }
    }
    if (db().local().is_replacing() && !get_property_join_ring()) {
        throw std::runtime_error("Cannot set both join_ring=false and attempt to replace a node");
    }
    if (get_replace_tokens().size() > 0 || get_replace_node()) {
         throw std::runtime_error("Replace method removed; use replace_address instead");
    }
    if (db().local().is_replacing()) {
        if (db::system_keyspace::bootstrap_complete()) {
            throw std::runtime_error("Cannot replace address with a node that is already bootstrapped");
        }
        if (!is_auto_bootstrap()) {
            throw std::runtime_error("Trying to replace_address with auto_bootstrap disabled will not work, check your configuration");
        }
        _bootstrap_tokens = prepare_replacement_info(loaded_peer_features).get0();
        app_states.emplace(gms::application_state::TOKENS, value_factory.tokens(_bootstrap_tokens));
        app_states.emplace(gms::application_state::STATUS, value_factory.hibernate(true));
    } else if (should_bootstrap()) {
        check_for_endpoint_collision(loaded_peer_features).get();
    } else {
        auto seeds = _gossiper.get_seeds();
        auto my_ep = get_broadcast_address();
        auto local_features = get_known_features();

        if (seeds.count(my_ep)) {
            // This node is a seed node
            if (loaded_peer_features.empty()) {
                // This is a competely new seed node, skip the check
                slogger.info("Checking remote features skipped, since this node is a new seed node which knows nothing about the cluster");
            } else {
                // This is a existing seed node
                if (seeds.size() == 1) {
                    // This node is the only seed node, check features with system table
                    slogger.info("Checking remote features with system table, since this node is the only seed node");
                    _gossiper.check_knows_remote_features(local_features, loaded_peer_features);
                } else {
                    // More than one seed node in the seed list, do shadow round with other seed nodes
                    bool ok;
                    try {
                        slogger.info("Checking remote features with gossip");
                        _gossiper.do_shadow_round().get();
                        ok = true;
                    } catch (...) {
                        slogger.info("Shadow round failed with {}", std::current_exception());
                        _gossiper.finish_shadow_round();
                        ok = false;
                    }

                    if (ok) {
                        _gossiper.check_knows_remote_features(local_features, loaded_peer_features);
                    } else {
                        // Check features with system table
                        slogger.info("Checking remote features with gossip failed, fallback to check with system table");
                        _gossiper.check_knows_remote_features(local_features, loaded_peer_features);
                    }

                    _gossiper.reset_endpoint_state_map().get();
                    for (auto ep : loaded_endpoints) {
                        _gossiper.add_saved_endpoint(ep);
                    }
                }
            }
        } else {
            // This node is a non-seed node
            // Do shadow round to check if this node knows all the features
            // advertised by all other nodes, otherwise this node is too old
            // (missing features) to join the cluser.
            slogger.info("Checking remote features with gossip");
            _gossiper.do_shadow_round().get();
            _gossiper.check_knows_remote_features(local_features, loaded_peer_features);
            _gossiper.reset_endpoint_state_map().get();
            for (auto ep : loaded_endpoints) {
                _gossiper.add_saved_endpoint(ep);
            }
        }
    }

    // If this is a restarting node, we should update tokens before gossip starts
    auto my_tokens = db::system_keyspace::get_saved_tokens().get0();
    bool restarting_normal_node = db::system_keyspace::bootstrap_complete() && !db().local().is_replacing() && !my_tokens.empty();
    if (restarting_normal_node) {
        slogger.info("Restarting a node in NORMAL status");
        _token_metadata.update_normal_tokens(my_tokens, get_broadcast_address());
    }

    // have to start the gossip service before we can see any info on other nodes.  this is necessary
    // for bootstrap to get the load info it needs.
    // (we won't be part of the storage ring though until we add a counterId to our state, below.)
    // Seed the host ID-to-endpoint map with our own ID.
    auto local_host_id = db::system_keyspace::get_local_host_id().get0();
    get_storage_service().invoke_on_all([local_host_id] (auto& ss) {
        ss._local_host_id = local_host_id;
    }).get();
    auto features = get_config_supported_features();
    _token_metadata.update_host_id(local_host_id, get_broadcast_address());

    // Replicate the tokens early because once gossip runs other nodes
    // might send reads/writes to this node. Replicate it early to make
    // sure the tokens are valid on all the shards.
    replicate_to_all_cores().get();

    auto broadcast_rpc_address = utils::fb_utilities::get_broadcast_rpc_address();
    auto& proxy = service::get_storage_proxy();
    // Ensure we know our own actual Schema UUID in preparation for updates
    auto schema_version = update_schema_version(proxy, cluster_schema_features()).get0();
    app_states.emplace(gms::application_state::NET_VERSION, value_factory.network_version());
    app_states.emplace(gms::application_state::HOST_ID, value_factory.host_id(local_host_id));
    app_states.emplace(gms::application_state::RPC_ADDRESS, value_factory.rpcaddress(broadcast_rpc_address));
    app_states.emplace(gms::application_state::RELEASE_VERSION, value_factory.release_version());
    app_states.emplace(gms::application_state::SUPPORTED_FEATURES, value_factory.supported_features(features));
    app_states.emplace(gms::application_state::CACHE_HITRATES, value_factory.cache_hitrates(""));
    app_states.emplace(gms::application_state::SCHEMA_TABLES_VERSION, versioned_value(db::schema_tables::version));
    app_states.emplace(gms::application_state::RPC_READY, value_factory.cql_ready(false));
    app_states.emplace(gms::application_state::VIEW_BACKLOG, versioned_value(""));
    app_states.emplace(gms::application_state::SCHEMA, value_factory.schema(schema_version));
    if (restarting_normal_node) {
        app_states.emplace(gms::application_state::TOKENS, value_factory.tokens(my_tokens));
        app_states.emplace(gms::application_state::STATUS, value_factory.normal(my_tokens));
    }
    slogger.info("Starting up server gossip");

    _gossiper.register_(this->shared_from_this());
    auto generation_number = db::system_keyspace::increment_and_get_generation().get0();
    _gossiper.start_gossiping(generation_number, app_states, gms::bind_messaging_port(bool(do_bind))).get();

    // gossip snitch infos (local DC and rack)
    gossip_snitch_info().get();

    // gossip Schema.emptyVersion forcing immediate check for schema updates (see MigrationManager#maybeScheduleSchemaPull)
#if 0
    if (!MessagingService.instance().isListening())
        MessagingService.instance().listen(FBUtilities.getLocalAddress());
    LoadBroadcaster.instance.startBroadcasting();

    HintedHandOffManager.instance.start();
    BatchlogManager.instance.start();
#endif
    // Wait for gossip to settle so that the fetures will be enabled
    if (do_bind) {
        gms::get_local_gossiper().wait_for_gossip_to_settle().get();
    }
    wait_for_feature_listeners_to_finish();
}

void storage_service::wait_for_feature_listeners_to_finish() {
    // This makes sure that every feature listener that was started
    // finishes before we move forward.
    get_units(_feature_listeners_sem, 1).get0();
}

static auth::permissions_cache_config permissions_cache_config_from_db_config(const db::config& dc) {
    auth::permissions_cache_config c;
    c.max_entries = dc.permissions_cache_max_entries();
    c.validity_period = std::chrono::milliseconds(dc.permissions_validity_in_ms());
    c.update_period = std::chrono::milliseconds(dc.permissions_update_interval_in_ms());

    return c;
}

static auth::service_config auth_service_config_from_db_config(const db::config& dc) {
    const qualified_name qualified_authorizer_name(auth::meta::AUTH_PACKAGE_NAME, dc.authorizer());
    const qualified_name qualified_authenticator_name(auth::meta::AUTH_PACKAGE_NAME, dc.authenticator());
    const qualified_name qualified_role_manager_name(auth::meta::AUTH_PACKAGE_NAME, dc.role_manager());

    auth::service_config c;
    c.authorizer_java_name = qualified_authorizer_name;
    c.authenticator_java_name = qualified_authenticator_name;
    c.role_manager_java_name = qualified_role_manager_name;

    return c;
}

void storage_service::maybe_start_sys_dist_ks() {
    if (!_is_survey_mode) {
        supervisor::notify("starting system distributed keyspace");
        _sys_dist_ks.start(std::ref(cql3::get_query_processor()), std::ref(service::get_migration_manager())).get();
        _sys_dist_ks.invoke_on_all(&db::system_distributed_keyspace::start).get();
    }
}

// Runs inside seastar::async context
void storage_service::join_token_ring(int delay) {
    // This function only gets called on shard 0, but we want to set _joined
    // on all shards, so this variable can be later read locally.
    get_storage_service().invoke_on_all([] (auto&& ss) {
        ss._joined = true;
    }).get();
    // We bootstrap if we haven't successfully bootstrapped before, as long as we are not a seed.
    // If we are a seed, or if the user manually sets auto_bootstrap to false,
    // we'll skip streaming data from other nodes and jump directly into the ring.
    //
    // The seed check allows us to skip the RING_DELAY sleep for the single-node cluster case,
    // which is useful for both new users and testing.
    //
    // We attempted to replace this with a schema-presence check, but you need a meaningful sleep
    // to get schema info from gossip which defeats the purpose.  See CASSANDRA-4427 for the gory details.
    std::unordered_set<inet_address> current;
    slogger.debug("Bootstrap variables: {} {} {} {}",
                 is_auto_bootstrap(),
                 db::system_keyspace::bootstrap_in_progress(),
                 db::system_keyspace::bootstrap_complete(),
                 _gossiper.get_seeds().count(get_broadcast_address()));
    if (is_auto_bootstrap() && !db::system_keyspace::bootstrap_complete() && _gossiper.get_seeds().count(get_broadcast_address())) {
        slogger.info("This node will not auto bootstrap because it is configured to be a seed node.");
    }
    if (should_bootstrap()) {
        if (db::system_keyspace::bootstrap_in_progress()) {
            slogger.warn("Detected previous bootstrap failure; retrying");
        } else {
            db::system_keyspace::set_bootstrap_state(db::system_keyspace::bootstrap_state::IN_PROGRESS).get();
        }
        set_mode(mode::JOINING, "waiting for ring information", true);
        auto& gossiper = gms::get_gossiper().local();
        // first sleep the delay to make sure we see *at least* one other node
        for (int i = 0; i < delay && gossiper.get_live_members().size() < 2; i += 1000) {
            sleep(std::chrono::seconds(1)).get();
        }
        // if our schema hasn't matched yet, keep sleeping until it does
        // (post CASSANDRA-1391 we don't expect this to be necessary very often, but it doesn't hurt to be careful)
        while (!get_local_migration_manager().have_schema_agreement()) {
            set_mode(mode::JOINING, "waiting for schema information to complete", true);
            sleep(std::chrono::seconds(1)).get();
        }
        set_mode(mode::JOINING, "schema complete, ready to bootstrap", true);
        set_mode(mode::JOINING, "waiting for pending range calculation", true);
        update_pending_ranges().get();
        set_mode(mode::JOINING, "calculation complete, ready to bootstrap", true);
        slogger.debug("... got ring + schema info");

        auto t = gms::gossiper::clk::now();
        while (get_property_rangemovement() &&
            (!_token_metadata.get_bootstrap_tokens().empty() ||
             !_token_metadata.get_leaving_endpoints().empty())) {
            auto elapsed = std::chrono::duration_cast<std::chrono::seconds>(gms::gossiper::clk::now() - t).count();
            slogger.info("Checking bootstrapping/leaving nodes: tokens {}, leaving {}, sleep 1 second and check again ({} seconds elapsed)",
                _token_metadata.get_bootstrap_tokens().size(),
                _token_metadata.get_leaving_endpoints().size(),
                elapsed);

            sleep(std::chrono::seconds(1)).get();

            if (gms::gossiper::clk::now() > t + std::chrono::seconds(60)) {
                throw std::runtime_error("Other bootstrapping/leaving nodes detected, cannot bootstrap while consistent_rangemovement is true");
            }

            // Check the schema and pending range again
            while (!get_local_migration_manager().have_schema_agreement()) {
                set_mode(mode::JOINING, "waiting for schema information to complete", true);
                sleep(std::chrono::seconds(1)).get();
            }
            update_pending_ranges().get();
        }
        slogger.info("Checking bootstrapping/leaving nodes: ok");

        if (!db().local().is_replacing()) {
            if (_token_metadata.is_member(get_broadcast_address())) {
                throw std::runtime_error("This node is already a member of the token ring; bootstrap aborted. (If replacing a dead node, remove the old one from the ring first.)");
            }
            set_mode(mode::JOINING, "getting bootstrap token", true);
            _bootstrap_tokens = boot_strapper::get_bootstrap_tokens(_token_metadata, _db.local());
        } else {
            auto replace_addr = db().local().get_replace_address();
            if (replace_addr && *replace_addr != get_broadcast_address()) {
                // Sleep additionally to make sure that the server actually is not alive
                // and giving it more time to gossip if alive.
                sleep(service::load_broadcaster::BROADCAST_INTERVAL).get();

                // check for operator errors...
                for (auto token : _bootstrap_tokens) {
                    auto existing = _token_metadata.get_endpoint(token);
                    if (existing) {
                        auto* eps = _gossiper.get_endpoint_state_for_endpoint_ptr(*existing);
                        if (eps && eps->get_update_timestamp() > gms::gossiper::clk::now() - std::chrono::milliseconds(delay)) {
                            throw std::runtime_error("Cannot replace a live node...");
                        }
                        current.insert(*existing);
                    } else {
                        throw std::runtime_error(format("Cannot replace token {} which does not exist!", token));
                    }
                }
            } else {
                sleep(get_ring_delay()).get();
            }
            std::stringstream ss;
            ss << _bootstrap_tokens;
            set_mode(mode::JOINING, format("Replacing a node with token(s): {}", ss.str()), true);
        }
        maybe_start_sys_dist_ks();
        mark_existing_views_as_built();
        bootstrap(_bootstrap_tokens);
        // bootstrap will block until finished
        if (_is_bootstrap_mode) {
            auto err = format("We are not supposed in bootstrap mode any more");
            slogger.warn("{}", err);
            throw std::runtime_error(err);
        }
    } else {
        maybe_start_sys_dist_ks();
        size_t num_tokens = _db.local().get_config().num_tokens();
        _bootstrap_tokens = db::system_keyspace::get_saved_tokens().get0();
        if (_bootstrap_tokens.empty()) {
            auto initial_tokens = _db.local().get_initial_tokens();
            if (initial_tokens.size() < 1) {
                _bootstrap_tokens = boot_strapper::get_random_tokens(_token_metadata, num_tokens);
                if (num_tokens == 1) {
                    slogger.warn("Generated random token {}. Random tokens will result in an unbalanced ring; see http://wiki.apache.org/cassandra/Operations", _bootstrap_tokens);
                } else {
                    slogger.info("Generated random tokens. tokens are {}", _bootstrap_tokens);
                }
            } else {
                for (auto token_string : initial_tokens) {
                    auto token = dht::global_partitioner().from_sstring(token_string);
                    _bootstrap_tokens.insert(token);
                }
                slogger.info("Saved tokens not found. Using configuration value: {}", _bootstrap_tokens);
            }
        } else {
            if (_bootstrap_tokens.size() != num_tokens) {
                throw std::runtime_error(format("Cannot change the number of tokens from {:d} to {:d}", _bootstrap_tokens.size(), num_tokens));
            } else {
                slogger.info("Using saved tokens {}", _bootstrap_tokens);
            }
        }
    }
#if 0
    // if we don't have system_traces keyspace at this point, then create it manually
    if (Schema.instance.getKSMetaData(TraceKeyspace.NAME) == null)
        MigrationManager.announceNewKeyspace(TraceKeyspace.definition(), 0, false);
#endif

    if (!_is_survey_mode) {
        // start participating in the ring.
        db::system_keyspace::set_bootstrap_state(db::system_keyspace::bootstrap_state::COMPLETED).get();
        set_tokens(_bootstrap_tokens);
        // remove the existing info about the replaced node.
        if (!current.empty()) {
            for (auto existing : current) {
                _gossiper.replaced_endpoint(existing);
            }
        }
        if (_token_metadata.sorted_tokens().empty()) {
            auto err = format("join_token_ring: Sorted token in token_metadata is empty");
            slogger.error("{}", err);
            throw std::runtime_error(err);
        }

        _auth_service.start(
                permissions_cache_config_from_db_config(_db.local().get_config()),
                std::ref(cql3::get_query_processor()),
                std::ref(service::get_migration_manager()),
                auth_service_config_from_db_config(_db.local().get_config())).get();

        _auth_service.invoke_on_all(&auth::service::start).get();

        supervisor::notify("starting tracing");
        tracing::tracing::start_tracing().get();
    } else {
        slogger.info("Startup complete, but write survey mode is active, not becoming an active ring member. Use JMX (StorageService->joinRing()) to finalize ring joining.");
    }
}

future<> storage_service::join_ring() {
    return run_with_api_lock(sstring("join_ring"), [] (storage_service& ss) {
        return seastar::async([&ss] {
            if (!ss._joined) {
                slogger.info("Joining ring by operator request");
                ss.join_token_ring(0);
            } else if (ss._is_survey_mode) {
                auto tokens = db::system_keyspace::get_saved_tokens().get0();
                ss.set_tokens(std::move(tokens));
                db::system_keyspace::set_bootstrap_state(db::system_keyspace::bootstrap_state::COMPLETED).get();
                ss._is_survey_mode = false;
                slogger.info("Leaving write survey mode and joining ring at operator request");
                if (ss._token_metadata.sorted_tokens().empty()) {
                    auto err = format("join_ring: Sorted token in token_metadata is empty");
                    slogger.error("{}", err);
                    throw std::runtime_error(err);
                }

                ss._auth_service.start(
                        permissions_cache_config_from_db_config(ss._db.local().get_config()),
                        std::ref(cql3::get_query_processor()),
                        std::ref(service::get_migration_manager()),
                        auth_service_config_from_db_config(ss._db.local().get_config())).get();

               ss._auth_service.invoke_on_all(&auth::service::start).get();
            }
        });
    });
}

bool storage_service::is_joined() {
    // Every time we set _joined, we do it on all shards, so we can read its
    // value locally.
    return _joined && !_is_survey_mode;
}

void storage_service::mark_existing_views_as_built() {
    _db.invoke_on(0, [this] (database& db) {
        return do_with(db.get_views(), [this] (std::vector<view_ptr>& views) {
            return parallel_for_each(views, [this] (view_ptr& view) {
                return db::system_keyspace::mark_view_as_built(view->ks_name(), view->cf_name()).then([this, view] {
                    return _sys_dist_ks.local().finish_view_build(view->ks_name(), view->cf_name());
                });
            });
        });
    }).get();
}

// Runs inside seastar::async context
void storage_service::bootstrap(std::unordered_set<token> tokens) {
    _is_bootstrap_mode = true;
    // DON'T use set_token, that makes us part of the ring locally which is incorrect until we are done bootstrapping
    db::system_keyspace::update_tokens(tokens).get();
    if (!db().local().is_replacing()) {
        // Wait until we know tokens of existing node before announcing join status.
        _gossiper.wait_for_range_setup().get();
        // if not an existing token then bootstrap
        _gossiper.add_local_application_state({
            { gms::application_state::TOKENS, value_factory.tokens(tokens) },
            { gms::application_state::STATUS, value_factory.bootstrapping(tokens) },
        }).get();
        set_mode(mode::JOINING, format("sleeping {} ms for pending range setup", get_ring_delay().count()), true);
        _gossiper.wait_for_range_setup().get();
    } else {
        // Dont set any state for the node which is bootstrapping the existing token...
        _token_metadata.update_normal_tokens(tokens, get_broadcast_address());
        replicate_to_all_cores().get();
        auto replace_addr = db().local().get_replace_address();
        if (replace_addr) {
            slogger.debug("Removing replaced endpoint {} from system.peers", *replace_addr);
            db::system_keyspace::remove_endpoint(*replace_addr).get();
        }
    }

    _gossiper.check_seen_seeds();

    set_mode(mode::JOINING, "Starting to bootstrap...", true);
    dht::boot_strapper bs(_db, get_broadcast_address(), tokens, _token_metadata);
    bs.bootstrap().get(); // handles token update
    slogger.info("Bootstrap completed! for the tokens {}", tokens);
}

sstring
storage_service::get_rpc_address(const inet_address& endpoint) const {
    if (endpoint != get_broadcast_address()) {
        auto* v = _gossiper.get_application_state_ptr(endpoint, gms::application_state::RPC_ADDRESS);
        if (v) {
            return v->value;
        }
    }
    return boost::lexical_cast<std::string>(endpoint);
}

std::unordered_map<dht::token_range, std::vector<inet_address>>
storage_service::get_range_to_address_map(const sstring& keyspace) const {
    return get_range_to_address_map(keyspace, _token_metadata.sorted_tokens());
}

std::unordered_map<dht::token_range, std::vector<inet_address>>
storage_service::get_range_to_address_map_in_local_dc(
        const sstring& keyspace) const {
    std::function<bool(const inet_address&)> filter =  [this](const inet_address& address) {
        return is_local_dc(address);
    };

    auto orig_map = get_range_to_address_map(keyspace, get_tokens_in_local_dc());
    std::unordered_map<dht::token_range, std::vector<inet_address>> filtered_map;
    for (auto entry : orig_map) {
        auto& addresses = filtered_map[entry.first];
        addresses.reserve(entry.second.size());
        std::copy_if(entry.second.begin(), entry.second.end(), std::back_inserter(addresses), filter);
    }

    return filtered_map;
}

std::vector<token>
storage_service::get_tokens_in_local_dc() const {
    std::vector<token> filtered_tokens;
    for (auto token : _token_metadata.sorted_tokens()) {
        auto endpoint = _token_metadata.get_endpoint(token);
        if (is_local_dc(*endpoint))
            filtered_tokens.push_back(token);
    }
    return filtered_tokens;
}

bool
storage_service::is_local_dc(const inet_address& targetHost) const {
    auto remote_dc = locator::i_endpoint_snitch::get_local_snitch_ptr()->get_datacenter(targetHost);
    auto local_dc = locator::i_endpoint_snitch::get_local_snitch_ptr()->get_datacenter(get_broadcast_address());
    return remote_dc == local_dc;
}

std::unordered_map<dht::token_range, std::vector<inet_address>>
storage_service::get_range_to_address_map(const sstring& keyspace,
        const std::vector<token>& sorted_tokens) const {
    // some people just want to get a visual representation of things. Allow null and set it to the first
    // non-system keyspace.
    if (keyspace == "" && _db.local().get_non_system_keyspaces().empty()) {
        throw std::runtime_error("No keyspace provided and no non system kespace exist");
    }
    const sstring& ks = (keyspace == "") ? _db.local().get_non_system_keyspaces()[0] : keyspace;
    return construct_range_to_endpoint_map(ks, get_all_ranges(sorted_tokens));
}

void storage_service::handle_state_bootstrap(inet_address endpoint) {
    slogger.debug("endpoint={} handle_state_bootstrap", endpoint);
    // explicitly check for TOKENS, because a bootstrapping node might be bootstrapping in legacy mode; that is, not using vnodes and no token specified
    auto tokens = get_tokens_for(endpoint);

    slogger.debug("Node {} state bootstrapping, token {}", endpoint, tokens);

    // if this node is present in token metadata, either we have missed intermediate states
    // or the node had crashed. Print warning if needed, clear obsolete stuff and
    // continue.
    if (_token_metadata.is_member(endpoint)) {
        // If isLeaving is false, we have missed both LEAVING and LEFT. However, if
        // isLeaving is true, we have only missed LEFT. Waiting time between completing
        // leave operation and rebootstrapping is relatively short, so the latter is quite
        // common (not enough time for gossip to spread). Therefore we report only the
        // former in the log.
        if (!_token_metadata.is_leaving(endpoint)) {
            slogger.info("Node {} state jump to bootstrap", endpoint);
        }
        _token_metadata.remove_endpoint(endpoint);
    }

    _token_metadata.add_bootstrap_tokens(tokens, endpoint);
    update_pending_ranges().get();

    if (_gossiper.uses_host_id(endpoint)) {
        _token_metadata.update_host_id(_gossiper.get_host_id(endpoint), endpoint);
    }
}

void storage_service::handle_state_normal(inet_address endpoint) {
    slogger.debug("endpoint={} handle_state_normal", endpoint);
    auto tokens = get_tokens_for(endpoint);

    std::unordered_set<token> tokens_to_update_in_metadata;
    std::unordered_set<token> tokens_to_update_in_system_keyspace;
    std::unordered_set<token> local_tokens_to_remove;
    std::unordered_set<inet_address> endpoints_to_remove;

    slogger.debug("Node {} state normal, token {}", endpoint, tokens);

    if (_token_metadata.is_member(endpoint)) {
        slogger.info("Node {} state jump to normal", endpoint);
    }
    update_peer_info(endpoint);

    // Order Matters, TM.updateHostID() should be called before TM.updateNormalToken(), (see CASSANDRA-4300).
    if (_gossiper.uses_host_id(endpoint)) {
        auto host_id = _gossiper.get_host_id(endpoint);
        auto existing = _token_metadata.get_endpoint_for_host_id(host_id);
        if (db().local().is_replacing() &&
            db().local().get_replace_address() &&
                _gossiper.get_endpoint_state_for_endpoint_ptr(db().local().get_replace_address().value())  &&
            (host_id == _gossiper.get_host_id(db().local().get_replace_address().value()))) {
            slogger.warn("Not updating token metadata for {} because I am replacing it", endpoint);
        } else {
            if (existing && *existing != endpoint) {
                if (*existing == get_broadcast_address()) {
                    slogger.warn("Not updating host ID {} for {} because it's mine", host_id, endpoint);
                    _token_metadata.remove_endpoint(endpoint);
                    endpoints_to_remove.insert(endpoint);
                } else if (_gossiper.compare_endpoint_startup(endpoint, *existing) > 0) {
                    slogger.warn("Host ID collision for {} between {} and {}; {} is the new owner", host_id, *existing, endpoint, endpoint);
                    _token_metadata.remove_endpoint(*existing);
                    endpoints_to_remove.insert(*existing);
                    _token_metadata.update_host_id(host_id, endpoint);
                } else {
                    slogger.warn("Host ID collision for {} between {} and {}; ignored {}", host_id, *existing, endpoint, endpoint);
                    _token_metadata.remove_endpoint(endpoint);
                    endpoints_to_remove.insert(endpoint);
                }
            } else {
                _token_metadata.update_host_id(host_id, endpoint);
            }
        }
    }

    for (auto t : tokens) {
        // we don't want to update if this node is responsible for the token and it has a later startup time than endpoint.
        auto current_owner = _token_metadata.get_endpoint(t);
        if (!current_owner) {
            slogger.debug("handle_state_normal: New node {} at token {}", endpoint, t);
            tokens_to_update_in_metadata.insert(t);
            tokens_to_update_in_system_keyspace.insert(t);
        } else if (endpoint == *current_owner) {
            slogger.debug("handle_state_normal: endpoint={} == current_owner={} token {}", endpoint, *current_owner, t);
            // set state back to normal, since the node may have tried to leave, but failed and is now back up
            tokens_to_update_in_metadata.insert(t);
            tokens_to_update_in_system_keyspace.insert(t);
        } else if (_gossiper.compare_endpoint_startup(endpoint, *current_owner) > 0) {
            slogger.debug("handle_state_normal: endpoint={} > current_owner={}, token {}", endpoint, *current_owner, t);
            tokens_to_update_in_metadata.insert(t);
            tokens_to_update_in_system_keyspace.insert(t);
            // currentOwner is no longer current, endpoint is.  Keep track of these moves, because when
            // a host no longer has any tokens, we'll want to remove it.
            std::multimap<inet_address, token> ep_to_token_copy = get_token_metadata().get_endpoint_to_token_map_for_reading();
            auto rg = ep_to_token_copy.equal_range(*current_owner);
            for (auto it = rg.first; it != rg.second; it++) {
                if (it->second == t) {
                    slogger.info("handle_state_normal: remove endpoint={} token={}", *current_owner, t);
                    ep_to_token_copy.erase(it);
                }
            }
            if (ep_to_token_copy.count(*current_owner) < 1) {
                slogger.info("handle_state_normal: endpoints_to_remove endpoint={}", *current_owner);
                endpoints_to_remove.insert(*current_owner);
            }
            slogger.info("handle_state_normal: Nodes {} and {} have the same token {}. {} is the new owner", endpoint, *current_owner, t, endpoint);
        } else {
            slogger.info("handle_state_normal: Nodes {} and {} have the same token {}. Ignoring {}", endpoint, *current_owner, t, endpoint);
        }
    }

    bool is_member = _token_metadata.is_member(endpoint);
    // Update pending ranges after update of normal tokens immediately to avoid
    // a race where natural endpoint was updated to contain node A, but A was
    // not yet removed from pending endpoints
    _token_metadata.update_normal_tokens(tokens_to_update_in_metadata, endpoint);
    _update_pending_ranges_action.trigger_later().get();

    for (auto ep : endpoints_to_remove) {
        remove_endpoint(ep);
        auto replace_addr = db().local().get_replace_address();
        if (db().local().is_replacing() && replace_addr && *replace_addr == ep) {
            _gossiper.replacement_quarantine(ep); // quarantine locally longer than normally; see CASSANDRA-8260
        }
    }
    slogger.debug("handle_state_normal: endpoint={} tokens_to_update_in_system_keyspace = {}", endpoint, tokens_to_update_in_system_keyspace);
    if (!tokens_to_update_in_system_keyspace.empty()) {
        db::system_keyspace::update_tokens(endpoint, tokens_to_update_in_system_keyspace).then_wrapped([endpoint] (auto&& f) {
            try {
                f.get();
            } catch (...) {
                slogger.error("handle_state_normal: fail to update tokens for {}: {}", endpoint, std::current_exception());
            }
            return make_ready_future<>();
        }).get();
    }
    if (!local_tokens_to_remove.empty()) {
        db::system_keyspace::update_local_tokens(std::unordered_set<dht::token>(), local_tokens_to_remove).discard_result().get();
    }

    // Send joined notification only when this node was not a member prior to this
    if (!is_member) {
        notify_joined(endpoint);
    }

    update_pending_ranges().get();
    if (slogger.is_enabled(logging::log_level::debug)) {
        auto ver = _token_metadata.get_ring_version();
        for (auto& x : _token_metadata.get_token_to_endpoint()) {
            slogger.debug("handle_state_normal: token_metadata.ring_version={}, token={} -> endpoint={}", ver, x.first, x.second);
        }
    }
}

void storage_service::handle_state_leaving(inet_address endpoint) {
    slogger.debug("endpoint={} handle_state_leaving", endpoint);

    auto tokens = get_tokens_for(endpoint);

    slogger.debug("Node {} state leaving, tokens {}", endpoint, tokens);

    // If the node is previously unknown or tokens do not match, update tokenmetadata to
    // have this node as 'normal' (it must have been using this token before the
    // leave). This way we'll get pending ranges right.
    if (!_token_metadata.is_member(endpoint)) {
        slogger.info("Node {} state jump to leaving", endpoint);
        _token_metadata.update_normal_tokens(tokens, endpoint);
    } else {
        auto tokens_ = _token_metadata.get_tokens(endpoint);
        std::set<token> tmp(tokens.begin(), tokens.end());
        if (!std::includes(tokens_.begin(), tokens_.end(), tmp.begin(), tmp.end())) {
            slogger.warn("Node {} 'leaving' token mismatch. Long network partition?", endpoint);
            slogger.debug("tokens_={}, tokens={}", tokens_, tmp);
            _token_metadata.update_normal_tokens(tokens, endpoint);
        }
    }

    // at this point the endpoint is certainly a member with this token, so let's proceed
    // normally
    _token_metadata.add_leaving_endpoint(endpoint);
    update_pending_ranges_nowait(endpoint);
}

void storage_service::update_pending_ranges_nowait(inet_address endpoint) {
    update_pending_ranges().handle_exception([endpoint] (std::exception_ptr ep) {
        slogger.info("Failed to update_pending_ranges for node {}: {}", endpoint, ep);
    });
}

void storage_service::handle_state_left(inet_address endpoint, std::vector<sstring> pieces) {
    slogger.debug("endpoint={} handle_state_left", endpoint);
    if (pieces.size() < 2) {
        slogger.warn("Fail to handle_state_left endpoint={} pieces={}", endpoint, pieces);
        return;
    }
    auto tokens = get_tokens_for(endpoint);
    slogger.debug("Node {} state left, tokens {}", endpoint, tokens);
    excise(tokens, endpoint, extract_expire_time(pieces));
}

void storage_service::handle_state_moving(inet_address endpoint, std::vector<sstring> pieces) {
    throw std::runtime_error(format("Move opeartion is not supported only more, endpoint={}", endpoint));
}

void storage_service::handle_state_removing(inet_address endpoint, std::vector<sstring> pieces) {
    slogger.debug("endpoint={} handle_state_removing", endpoint);
    if (pieces.empty()) {
        slogger.warn("Fail to handle_state_removing endpoint={} pieces={}", endpoint, pieces);
        return;
    }
    if (endpoint == get_broadcast_address()) {
        slogger.info("Received removenode gossip about myself. Is this node rejoining after an explicit removenode?");
        try {
            drain().get();
        } catch (...) {
            slogger.error("Fail to drain: {}", std::current_exception());
            throw;
        }
        return;
    }
    if (_token_metadata.is_member(endpoint)) {
        auto state = pieces[0];
        auto remove_tokens = _token_metadata.get_tokens(endpoint);
        if (sstring(gms::versioned_value::REMOVED_TOKEN) == state) {
            std::unordered_set<token> tmp(remove_tokens.begin(), remove_tokens.end());
            excise(std::move(tmp), endpoint, extract_expire_time(pieces));
        } else if (sstring(gms::versioned_value::REMOVING_TOKEN) == state) {
            slogger.debug("Tokens {} removed manually (endpoint was {})", remove_tokens, endpoint);
            // Note that the endpoint is being removed
            _token_metadata.add_leaving_endpoint(endpoint);
            update_pending_ranges().get();
            // find the endpoint coordinating this removal that we need to notify when we're done
            auto* value = _gossiper.get_application_state_ptr(endpoint, application_state::REMOVAL_COORDINATOR);
            if (!value) {
                auto err = format("Can not find application_state for endpoint={}", endpoint);
                slogger.warn("{}", err);
                throw std::runtime_error(err);
            }
            std::vector<sstring> coordinator;
            boost::split(coordinator, value->value, boost::is_any_of(sstring(versioned_value::DELIMITER_STR)));
            if (coordinator.size() != 2) {
                auto err = format("Can not split REMOVAL_COORDINATOR for endpoint={}, value={}", endpoint, value->value);
                slogger.warn("{}", err);
                throw std::runtime_error(err);
            }
            UUID host_id(coordinator[1]);
            // grab any data we are now responsible for and notify responsible node
            auto ep = _token_metadata.get_endpoint_for_host_id(host_id);
            if (!ep) {
                auto err = format("Can not find host_id={}", host_id);
                slogger.warn("{}", err);
                throw std::runtime_error(err);
            }
            // Kick off streaming commands. No need to wait for
            // restore_replica_count to complete which can take a long time,
            // since when it completes, this node will send notification to
            // tell the removal_coordinator with IP address notify_endpoint
            // that the restore process is finished on this node. This node
            // will be removed from _replicating_nodes on the
            // removal_coordinator.
            auto notify_endpoint = ep.value();
            restore_replica_count(endpoint, notify_endpoint).handle_exception([endpoint, notify_endpoint] (auto ep) {
                slogger.info("Failed to restore_replica_count for node {}, notify_endpoint={} : {}", endpoint, notify_endpoint, ep);
            });
        }
    } else { // now that the gossiper has told us about this nonexistent member, notify the gossiper to remove it
        if (sstring(gms::versioned_value::REMOVED_TOKEN) == pieces[0]) {
            add_expire_time_if_found(endpoint, extract_expire_time(pieces));
        }
        remove_endpoint(endpoint);
    }
}

void storage_service::on_join(gms::inet_address endpoint, gms::endpoint_state ep_state) {
    slogger.debug("endpoint={} on_join", endpoint);
    for (const auto& e : ep_state.get_application_state_map()) {
        on_change(endpoint, e.first, e.second);
    }
    get_local_migration_manager().schedule_schema_pull(endpoint, ep_state).handle_exception([endpoint] (auto ep) {
        slogger.warn("Fail to pull schema from {}: {}", endpoint, ep);
    });
}

void storage_service::on_alive(gms::inet_address endpoint, gms::endpoint_state state) {
    slogger.debug("endpoint={} on_alive", endpoint);
    get_local_migration_manager().schedule_schema_pull(endpoint, state).handle_exception([endpoint] (auto ep) {
        slogger.warn("Fail to pull schema from {}: {}", endpoint, ep);
    });
    if (_token_metadata.is_member(endpoint)) {
#if 0
        HintedHandOffManager.instance.scheduleHintDelivery(endpoint, true);
#endif
        notify_up(endpoint);
    }
}

void storage_service::before_change(gms::inet_address endpoint, gms::endpoint_state current_state, gms::application_state new_state_key, const gms::versioned_value& new_value) {
    slogger.debug("endpoint={} before_change: new app_state={}, new versioned_value={}", endpoint, new_state_key, new_value);
}

void storage_service::on_change(inet_address endpoint, application_state state, const versioned_value& value) {
    slogger.debug("endpoint={} on_change:     app_state={}, versioned_value={}", endpoint, state, value);
    if (state == application_state::STATUS) {
        std::vector<sstring> pieces;
        boost::split(pieces, value.value, boost::is_any_of(sstring(versioned_value::DELIMITER_STR)));
        if (pieces.empty()) {
            slogger.warn("Fail to split status in on_change: endpoint={}, app_state={}, value={}", endpoint, state, value);
            return;
        }
        sstring move_name = pieces[0];
        if (move_name == sstring(versioned_value::STATUS_BOOTSTRAPPING)) {
            handle_state_bootstrap(endpoint);
        } else if (move_name == sstring(versioned_value::STATUS_NORMAL) ||
                   move_name == sstring(versioned_value::SHUTDOWN)) {
            handle_state_normal(endpoint);
        } else if (move_name == sstring(versioned_value::REMOVING_TOKEN) ||
                   move_name == sstring(versioned_value::REMOVED_TOKEN)) {
            handle_state_removing(endpoint, pieces);
        } else if (move_name == sstring(versioned_value::STATUS_LEAVING)) {
            handle_state_leaving(endpoint);
        } else if (move_name == sstring(versioned_value::STATUS_LEFT)) {
            handle_state_left(endpoint, pieces);
        } else if (move_name == sstring(versioned_value::STATUS_MOVING)) {
            handle_state_moving(endpoint, pieces);
        } else {
            return; // did nothing.
        }
        // we have (most likely) modified token metadata
        replicate_to_all_cores().get();
    } else {
        auto* ep_state = _gossiper.get_endpoint_state_for_endpoint_ptr(endpoint);
        if (!ep_state || _gossiper.is_dead_state(*ep_state)) {
            slogger.debug("Ignoring state change for dead or unknown endpoint: {}", endpoint);
            return;
        }
        if (get_token_metadata().is_member(endpoint)) {
            do_update_system_peers_table(endpoint, state, value);
            if (state == application_state::SCHEMA) {
                get_local_migration_manager().schedule_schema_pull(endpoint, *ep_state).handle_exception([endpoint] (auto ep) {
                    slogger.warn("Failed to pull schema from {}: {}", endpoint, ep);
                });
            } else if (state == application_state::RPC_READY) {
                slogger.debug("Got application_state::RPC_READY for node {}, is_cql_ready={}", endpoint, ep_state->is_cql_ready());
                notify_cql_change(endpoint, ep_state->is_cql_ready());
            }
        }
    }
}


void storage_service::on_remove(gms::inet_address endpoint) {
    slogger.debug("endpoint={} on_remove", endpoint);
    _token_metadata.remove_endpoint(endpoint);
    update_pending_ranges().get();
}

void storage_service::on_dead(gms::inet_address endpoint, gms::endpoint_state state) {
    slogger.debug("endpoint={} on_dead", endpoint);
    notify_down(endpoint);
}

void storage_service::on_restart(gms::inet_address endpoint, gms::endpoint_state state) {
    slogger.debug("endpoint={} on_restart", endpoint);
    // If we have restarted before the node was even marked down, we need to reset the connection pool
    if (state.is_alive()) {
        on_dead(endpoint, state);
    }
}

// Runs inside seastar::async context
template <typename T>
static void update_table(gms::inet_address endpoint, sstring col, T value) {
    db::system_keyspace::update_peer_info(endpoint, col, value).then_wrapped([col, endpoint] (auto&& f) {
        try {
            f.get();
        } catch (...) {
            slogger.error("fail to update {} for {}: {}", col, endpoint, std::current_exception());
        }
        return make_ready_future<>();
    }).get();
}

// Runs inside seastar::async context
void storage_service::do_update_system_peers_table(gms::inet_address endpoint, const application_state& state, const versioned_value& value) {
    slogger.debug("Update system.peers table: endpoint={}, app_state={}, versioned_value={}", endpoint, state, value);
    if (state == application_state::RELEASE_VERSION) {
        update_table(endpoint, "release_version", value.value);
    } else if (state == application_state::DC) {
        update_table(endpoint, "data_center", value.value);
    } else if (state == application_state::RACK) {
        update_table(endpoint, "rack", value.value);
    } else if (state == application_state::RPC_ADDRESS) {
        auto col = sstring("rpc_address");
        inet_address ep;
        try {
            ep = gms::inet_address(value.value);
        } catch (...) {
            slogger.error("fail to update {} for {}: invalid rcpaddr {}", col, endpoint, value.value);
            return;
        }
        update_table(endpoint, col, ep.addr());
    } else if (state == application_state::SCHEMA) {
        update_table(endpoint, "schema_version", utils::UUID(value.value));
    } else if (state == application_state::HOST_ID) {
        update_table(endpoint, "host_id", utils::UUID(value.value));
    } else if (state == application_state::SUPPORTED_FEATURES) {
        update_table(endpoint, "supported_features", value.value);
    }
}

// Runs inside seastar::async context
void storage_service::update_peer_info(gms::inet_address endpoint) {
    using namespace gms;
    auto* ep_state = _gossiper.get_endpoint_state_for_endpoint_ptr(endpoint);
    if (!ep_state) {
        return;
    }
    for (auto& entry : ep_state->get_application_state_map()) {
        auto& app_state = entry.first;
        auto& value = entry.second;
        do_update_system_peers_table(endpoint, app_state, value);
    }
}

sstring storage_service::get_application_state_value(inet_address endpoint, application_state appstate) {
    auto v =_gossiper.get_application_state_ptr(endpoint, appstate);
    if (!v) {
        return {};
    }
    return v->value;
}

std::unordered_set<locator::token> storage_service::get_tokens_for(inet_address endpoint) {
    auto tokens_string = get_application_state_value(endpoint, application_state::TOKENS);
    slogger.trace("endpoint={}, tokens_string={}", endpoint, tokens_string);
    if (tokens_string.size() == 0) {
        return {}; // boost::split produces one element for emty string
    }
    std::vector<sstring> tokens;
    std::unordered_set<token> ret;
    boost::split(tokens, tokens_string, boost::is_any_of(";"));
    for (auto str : tokens) {
        auto t = dht::global_partitioner().from_sstring(str);
        slogger.trace("endpoint={}, token_str={} token={}", endpoint, str, t);
        ret.emplace(std::move(t));
    }
    return ret;
}

// Runs inside seastar::async context
void storage_service::set_tokens(std::unordered_set<token> tokens) {
    slogger.debug("Setting tokens to {}", tokens);
    db::system_keyspace::update_tokens(tokens).get();
    auto local_tokens = get_local_tokens().get0();
    _token_metadata.update_normal_tokens(tokens, get_broadcast_address());
    replicate_to_all_cores().get();
    set_gossip_tokens(local_tokens);
    set_mode(mode::NORMAL, "node is now in normal status", true);
}

void storage_service::set_gossip_tokens(const std::unordered_set<dht::token>& local_tokens) {
    _gossiper.add_local_application_state({
        { gms::application_state::TOKENS, value_factory.tokens(local_tokens) },
        { gms::application_state::STATUS, value_factory.normal(local_tokens) }
    }).get();
}

void storage_service::register_subscriber(endpoint_lifecycle_subscriber* subscriber)
{
    _lifecycle_subscribers.emplace_back(subscriber);
}

void storage_service::unregister_subscriber(endpoint_lifecycle_subscriber* subscriber)
{
    _lifecycle_subscribers.erase(std::remove(_lifecycle_subscribers.begin(), _lifecycle_subscribers.end(), subscriber), _lifecycle_subscribers.end());
}

static std::optional<future<>> drain_in_progress;

future<> storage_service::stop_transport() {
    return run_with_no_api_lock([] (storage_service& ss) {
        return seastar::async([&ss] {
            slogger.info("Stop transport: starts");

            ss.shutdown_client_servers().get();
            slogger.info("Stop transport: shutdown rpc and cql server done");

            gms::stop_gossiping().get();
            slogger.info("Stop transport: stop_gossiping done");

            ss.do_stop_ms().get();
            slogger.info("Stop transport: shutdown messaging_service done");

            ss.do_stop_stream_manager().get();
            slogger.info("Stop transport: shutdown stream_manager done");

            ss._auth_service.stop().get();
            slogger.info("Stop transport: auth shutdown");

            slogger.info("Stop transport: done");
        });
    });
}

future<> storage_service::drain_on_shutdown() {
    return run_with_no_api_lock([] (storage_service& ss) {
        if (drain_in_progress) {
            return std::move(*drain_in_progress);
        }
        return seastar::async([&ss] {
            slogger.info("Drain on shutdown: starts");

            ss.stop_transport().get();
            slogger.info("Drain on shutdown: stop_transport done");

            tracing::tracing::tracing_instance().invoke_on_all([] (auto& tr) {
                return tr.shutdown();
            }).get();

            tracing::tracing::tracing_instance().stop().get();
            slogger.info("Drain on shutdown: tracing is stopped");

            ss._sys_dist_ks.invoke_on_all(&db::system_distributed_keyspace::stop).get();
            slogger.info("Drain on shutdown: system distributed keyspace stopped");

            get_storage_proxy().invoke_on_all([&ss] (storage_proxy& local_proxy) mutable {
                ss.unregister_subscriber(&local_proxy);
                return local_proxy.drain_on_shutdown();
            }).get();
            slogger.info("Drain on shutdown: hints manager is stopped");

            ss.flush_column_families();
            slogger.info("Drain on shutdown: flush column_families done");

            ss.db().invoke_on_all([] (auto& db) {
                return db.commitlog()->shutdown();
            }).get();
            slogger.info("Drain on shutdown: shutdown commitlog done");

            // NOTE: We currently don't destroy migration_manager nor
            // storage_service in scylla, so when we reach here
            // migration_manager should to be still alive. Be careful, when
            // scylla starts to destroy migration_manager in the shutdown
            // process.
            service::get_local_migration_manager().unregister_listener(&ss);

            slogger.info("Drain on shutdown: done");
        });
    });
#if 0
        // daemon threads, like our executors', continue to run while shutdown hooks are invoked
        drainOnShutdown = new Thread(new WrappedRunnable()
        {
            @Override
            public void runMayThrow() throws InterruptedException
            {
                ExecutorService counterMutationStage = StageManager.getStage(Stage.COUNTER_MUTATION);
                ExecutorService mutationStage = StageManager.getStage(Stage.MUTATION);
                if (mutationStage.isShutdown() && counterMutationStage.isShutdown())
                    return; // drained already

                if (daemon != null)
                    shutdownClientServers();
                ScheduledExecutors.optionalTasks.shutdown();
                Gossiper.instance.stop();

                // In-progress writes originating here could generate hints to be written, so shut down MessagingService
                // before mutation stage, so we can get all the hints saved before shutting down
                MessagingService.instance().shutdown();
                counterMutationStage.shutdown();
                mutationStage.shutdown();
                counterMutationStage.awaitTermination(3600, TimeUnit.SECONDS);
                mutationStage.awaitTermination(3600, TimeUnit.SECONDS);
                StorageProxy.instance.verifyNoHintsInProgress();

                List<Future<?>> flushes = new ArrayList<>();
                for (Keyspace keyspace : Keyspace.all())
                {
                    KSMetaData ksm = Schema.instance.getKSMetaData(keyspace.getName());
                    if (!ksm.durableWrites)
                    {
                        for (ColumnFamilyStore cfs : keyspace.getColumnFamilyStores())
                            flushes.add(cfs.forceFlush());
                    }
                }
                try
                {
                    FBUtilities.waitOnFutures(flushes);
                }
                catch (Throwable t)
                {
                    JVMStabilityInspector.inspectThrowable(t);
                    // don't let this stop us from shutting down the commitlog and other thread pools
                    slogger.warn("Caught exception while waiting for memtable flushes during shutdown hook", t);
                }

                CommitLog.instance.shutdownBlocking();

                // wait for miscellaneous tasks like sstable and commitlog segment deletion
                ScheduledExecutors.nonPeriodicTasks.shutdown();
                if (!ScheduledExecutors.nonPeriodicTasks.awaitTermination(1, TimeUnit.MINUTES))
                    slogger.warn("Miscellaneous task executor still busy after one minute; proceeding with shutdown");
            }
        }, "StorageServiceShutdownHook");
        Runtime.getRuntime().addShutdownHook(drainOnShutdown);
#endif
}

future<> storage_service::init_messaging_service_part() {
    return get_storage_service().invoke_on_all(&service::storage_service::init_messaging_service);
}

future<> storage_service::init_server(int delay, bind_messaging_port do_bind) {
    return seastar::async([this, delay, do_bind] {
#if 0
        slogger.info("Cassandra version: {}", FBUtilities.getReleaseVersionString());
        slogger.info("Thrift API version: {}", cassandraConstants.VERSION);
        slogger.info("CQL supported versions: {} (default: {})", StringUtils.join(ClientState.getCQLSupportedVersion(), ","), ClientState.DEFAULT_CQL_VERSION);
#endif
        _initialized = true;

        // Register storage_service to migration_manager so we can update
        // pending ranges when keyspace is chagned
        service::get_local_migration_manager().register_listener(this);
#if 0
        try
        {
            // Ensure StorageProxy is initialized on start-up; see CASSANDRA-3797.
            Class.forName("org.apache.cassandra.service.StorageProxy");
            // also IndexSummaryManager, which is otherwise unreferenced
            Class.forName("org.apache.cassandra.io.sstable.IndexSummaryManager");
        }
        catch (ClassNotFoundException e)
        {
            throw new AssertionError(e);
        }
#endif

        std::vector<inet_address> loaded_endpoints;
        if (get_property_load_ring_state()) {
            slogger.info("Loading persisted ring state");
            auto loaded_tokens = db::system_keyspace::load_tokens().get0();
            auto loaded_host_ids = db::system_keyspace::load_host_ids().get0();

            for (auto& x : loaded_tokens) {
                slogger.debug("Loaded tokens: endpoint={}, tokens={}", x.first, x.second);
            }

            for (auto& x : loaded_host_ids) {
                slogger.debug("Loaded host_id: endpoint={}, uuid={}", x.first, x.second);
            }

            for (auto x : loaded_tokens) {
                auto ep = x.first;
                auto tokens = x.second;
                if (ep == get_broadcast_address()) {
                    // entry has been mistakenly added, delete it
                    db::system_keyspace::remove_endpoint(ep).get();
                } else {
                    _token_metadata.update_normal_tokens(tokens, ep);
                    if (loaded_host_ids.count(ep)) {
                        _token_metadata.update_host_id(loaded_host_ids.at(ep), ep);
                    }
                    loaded_endpoints.push_back(ep);
                    _gossiper.add_saved_endpoint(ep);
                }
            }
        }

        auto loaded_peer_features = db::system_keyspace::load_peer_features().get0();
        slogger.info("loaded_peer_features: peer_features size={}", loaded_peer_features.size());
        for (auto& x : loaded_peer_features) {
            slogger.info("loaded_peer_features: peer={}, supported_features={}", x.first, x.second);
        }

        prepare_to_join(std::move(loaded_endpoints), loaded_peer_features, do_bind);
#if 0
        // Has to be called after the host id has potentially changed in prepareToJoin().
        for (ColumnFamilyStore cfs : ColumnFamilyStore.all())
            if (cfs.metadata.isCounter())
                cfs.initCounterCache();
#endif

        if (get_property_join_ring()) {
            join_token_ring(delay);
        } else {
            auto tokens = db::system_keyspace::get_saved_tokens().get0();
            if (!tokens.empty()) {
                _token_metadata.update_normal_tokens(tokens, get_broadcast_address());
                replicate_to_all_cores().get();
                // order is important here, the gossiper can fire in between adding these two states.  It's ok to send TOKENS without STATUS, but *not* vice versa.
                _gossiper.add_local_application_state({
                    { gms::application_state::TOKENS, value_factory.tokens(tokens) },
                    { gms::application_state::STATUS, value_factory.hibernate(true) }
                }).get();
            }
            slogger.info("Not joining ring as requested. Use JMX (StorageService->joinRing()) to initiate ring joining");
        }

        if (_db.local().get_config().enable_sstable_data_integrity_check()) {
            slogger.info0("SSTable data integrity checker is enabled.");
        } else {
            slogger.info0("SSTable data integrity checker is disabled.");
        }
    });
}

// Serialized
future<> storage_service::replicate_tm_only() {
    _shadow_token_metadata = _token_metadata;

    return get_storage_service().invoke_on_all([this](storage_service& local_ss){
        if (engine().cpu_id() != 0) {
            local_ss._token_metadata = _shadow_token_metadata;
        }
    });
}

future<> storage_service::replicate_to_all_cores() {
    // sanity checks: this function is supposed to be run on shard 0 only and
    // when gossiper has already been initialized.
    if (engine().cpu_id() != 0) {
        auto err = format("replicate_to_all_cores is not ran on cpu zero");
        slogger.warn("{}", err);
        throw std::runtime_error(err);
    }

    return _replicate_action.trigger_later().then([self = shared_from_this()] {});
}

future<> storage_service::do_replicate_to_all_cores() {
    return replicate_tm_only().handle_exception([] (auto e) {
        slogger.error("Fail to replicate _token_metadata: {}", e);
    });
}

future<> storage_service::gossip_snitch_info() {
    auto& snitch = locator::i_endpoint_snitch::get_local_snitch_ptr();
    auto addr = get_broadcast_address();
    auto dc = snitch->get_datacenter(addr);
    auto rack = snitch->get_rack(addr);
    return _gossiper.add_local_application_state({
        { gms::application_state::DC, value_factory.datacenter(dc) },
        { gms::application_state::RACK, value_factory.rack(rack) }
    });
}

future<> storage_service::stop() {
    return with_semaphore(_feature_listeners_sem, 1, [this] {
        uninit_messaging_service();
    });
}

future<> storage_service::check_for_endpoint_collision(const std::unordered_map<gms::inet_address, sstring>& loaded_peer_features) {
    slogger.debug("Starting shadow gossip round to check for endpoint collision");
#if 0
    if (!MessagingService.instance().isListening())
        MessagingService.instance().listen(FBUtilities.getLocalAddress());
#endif
    return seastar::async([this, loaded_peer_features] {
        auto t = gms::gossiper::clk::now();
        bool found_bootstrapping_node = false;
        auto local_features = get_known_features();
        do {
            slogger.info("Checking remote features with gossip");
            _gossiper.do_shadow_round().get();
            _gossiper.check_knows_remote_features(local_features, loaded_peer_features);
            auto addr = get_broadcast_address();
            if (!_gossiper.is_safe_for_bootstrap(addr)) {
                throw std::runtime_error(sprint("A node with address %s already exists, cancelling join. "
                    "Use replace_address if you want to replace this node.", addr));
            }
            if (dht::range_streamer::use_strict_consistency()) {
                found_bootstrapping_node = false;
                for (auto& x : _gossiper.get_endpoint_states()) {
                    auto state = _gossiper.get_gossip_status(x.second);
                    if (state.empty()) {
                        continue;
                    }
                    auto addr = x.first;
                    slogger.debug("Checking bootstrapping/leaving/moving nodes: node={}, status={} (check_for_endpoint_collision)", addr, state);
                    if (state == sstring(versioned_value::STATUS_BOOTSTRAPPING) ||
                        state == sstring(versioned_value::STATUS_LEAVING) ||
                        state == sstring(versioned_value::STATUS_MOVING)) {
                        if (gms::gossiper::clk::now() > t + std::chrono::seconds(60)) {
                            throw std::runtime_error("Other bootstrapping/leaving/moving nodes detected, cannot bootstrap while consistent_rangemovement is true (check_for_endpoint_collision)");
                        } else {
                            _gossiper.goto_shadow_round();
                            _gossiper.reset_endpoint_state_map().get();
                            found_bootstrapping_node = true;
                            auto elapsed = std::chrono::duration_cast<std::chrono::seconds>(gms::gossiper::clk::now() - t).count();
                            slogger.info("Checking bootstrapping/leaving/moving nodes: node={}, status={}, sleep 1 second and check again ({} seconds elapsed) (check_for_endpoint_collision)", addr, state, elapsed);
                            sleep(std::chrono::seconds(1)).get();
                            break;
                        }
                    }
                }
            }
        } while (found_bootstrapping_node);
        slogger.info("Checking bootstrapping/leaving/moving nodes: ok (check_for_endpoint_collision)");
        _gossiper.reset_endpoint_state_map().get();
    });
}

// Runs inside seastar::async context
void storage_service::remove_endpoint(inet_address endpoint) {
    _gossiper.remove_endpoint(endpoint);
    db::system_keyspace::remove_endpoint(endpoint).then_wrapped([endpoint] (auto&& f) {
        try {
            f.get();
        } catch (...) {
            slogger.error("fail to remove endpoint={}: {}", endpoint, std::current_exception());
        }
        return make_ready_future<>();
    }).get();
}

future<std::unordered_set<token>> storage_service::prepare_replacement_info(const std::unordered_map<gms::inet_address, sstring>& loaded_peer_features) {
    if (!db().local().get_replace_address()) {
        throw std::runtime_error(format("replace_address is empty"));
    }
    auto replace_address = db().local().get_replace_address().value();
    slogger.info("Gathering node replacement information for {}", replace_address);

    // if (!MessagingService.instance().isListening())
    //     MessagingService.instance().listen(FBUtilities.getLocalAddress());
    auto seeds = _gossiper.get_seeds();
    if (seeds.size() == 1 && seeds.count(replace_address)) {
        throw std::runtime_error(format("Cannot replace_address {} because no seed node is up", replace_address));
    }

    // make magic happen
    slogger.info("Checking remote features with gossip");
    return _gossiper.do_shadow_round().then([this, loaded_peer_features, replace_address] {
        auto local_features = get_known_features();
        _gossiper.check_knows_remote_features(local_features, loaded_peer_features);
        // now that we've gossiped at least once, we should be able to find the node we're replacing
        auto* state = _gossiper.get_endpoint_state_for_endpoint_ptr(replace_address);
        if (!state) {
            throw std::runtime_error(format("Cannot replace_address {} because it doesn't exist in gossip", replace_address));
        }
        auto host_id = _gossiper.get_host_id(replace_address);
        auto* value = state->get_application_state_ptr(application_state::TOKENS);
        if (!value) {
            throw std::runtime_error(format("Could not find tokens for {} to replace", replace_address));
        }
        auto tokens = get_tokens_for(replace_address);
        // use the replacee's host Id as our own so we receive hints, etc
        return db::system_keyspace::set_local_host_id(host_id).discard_result().then([this, replace_address, tokens = std::move(tokens)] {
            return _gossiper.reset_endpoint_state_map().then([tokens = std::move(tokens)] { // clean up since we have what we need
                return make_ready_future<std::unordered_set<token>>(std::move(tokens));
            });
        });
    });
}

future<std::map<gms::inet_address, float>> storage_service::get_ownership() {
    return run_with_no_api_lock([] (storage_service& ss) {
        auto token_map = dht::global_partitioner().describe_ownership(ss._token_metadata.sorted_tokens());
        // describeOwnership returns tokens in an unspecified order, let's re-order them
        std::map<gms::inet_address, float> ownership;
        for (auto entry : token_map) {
            gms::inet_address endpoint = ss._token_metadata.get_endpoint(entry.first).value();
            auto token_ownership = entry.second;
            ownership[endpoint] += token_ownership;
        }
        return ownership;
    });
}

future<std::map<gms::inet_address, float>> storage_service::effective_ownership(sstring keyspace_name) {
    return run_with_no_api_lock([keyspace_name] (storage_service& ss) mutable {
        if (keyspace_name != "") {
            //find throws no such keyspace if it is missing
            const keyspace& ks = ss._db.local().find_keyspace(keyspace_name);
            // This is ugly, but it follows origin
            auto&& rs = ks.get_replication_strategy();  // clang complains about typeid(ks.get_replication_strategy());
            if (typeid(rs) == typeid(locator::local_strategy)) {
                throw std::runtime_error("Ownership values for keyspaces with LocalStrategy are meaningless");
            }
        } else {
            auto non_system_keyspaces = ss._db.local().get_non_system_keyspaces();

            //system_traces is a non-system keyspace however it needs to be counted as one for this process
            size_t special_table_count = 0;
            if (std::find(non_system_keyspaces.begin(), non_system_keyspaces.end(), "system_traces") !=
                    non_system_keyspaces.end()) {
                special_table_count += 1;
            }
            if (non_system_keyspaces.size() > special_table_count) {
                throw std::runtime_error("Non-system keyspaces don't have the same replication settings, effective ownership information is meaningless");
            }
            keyspace_name = "system_traces";
        }
        auto token_ownership = dht::global_partitioner().describe_ownership(ss._token_metadata.sorted_tokens());

        std::map<gms::inet_address, float> final_ownership;

        // calculate ownership per dc
        for (auto endpoints : ss._token_metadata.get_topology().get_datacenter_endpoints()) {
            // calculate the ownership with replication and add the endpoint to the final ownership map
            for (const gms::inet_address& endpoint : endpoints.second) {
                float ownership = 0.0f;
                for (range<token> r : ss.get_ranges_for_endpoint(keyspace_name, endpoint)) {
                    // get_ranges_for_endpoint will unwrap the first range.
                    // With t0 t1 t2 t3, the first range (t3,t0] will be splitted
                    // as (min,t0] and (t3,max]. Skippping the range (t3,max]
                    // we will get the correct ownership number as if the first
                    // range were not splitted.
                    if (!r.end()) {
                        continue;
                    }
                    auto end_token = r.end()->value();
                    if (token_ownership.find(end_token) != token_ownership.end()) {
                        ownership += token_ownership[end_token];
                    }
                }
                final_ownership[endpoint] = ownership;
            }
        }
        return final_ownership;
    });
}

static const std::map<storage_service::mode, sstring> mode_names = {
    {storage_service::mode::STARTING,       "STARTING"},
    {storage_service::mode::NORMAL,         "NORMAL"},
    {storage_service::mode::JOINING,        "JOINING"},
    {storage_service::mode::LEAVING,        "LEAVING"},
    {storage_service::mode::DECOMMISSIONED, "DECOMMISSIONED"},
    {storage_service::mode::MOVING,         "MOVING"},
    {storage_service::mode::DRAINING,       "DRAINING"},
    {storage_service::mode::DRAINED,        "DRAINED"},
};

std::ostream& operator<<(std::ostream& os, const storage_service::mode& m) {
    os << mode_names.at(m);
    return os;
}

void storage_service::set_mode(mode m, bool log) {
    set_mode(m, "", log);
}

void storage_service::set_mode(mode m, sstring msg, bool log) {
    _operation_mode = m;
    if (log) {
        slogger.info("{}: {}", m, msg);
    } else {
        slogger.debug("{}: {}", m, msg);
    }
}

future<std::unordered_set<dht::token>> storage_service::get_local_tokens() {
    return db::system_keyspace::get_saved_tokens().then([] (auto&& tokens) {
        // should not be called before initServer sets this
        if (tokens.empty()) {
            auto err = format("get_local_tokens: tokens is empty");
            slogger.error("{}", err);
            throw std::runtime_error(err);
        }
        return tokens;
    });
}

sstring storage_service::get_release_version() {
    return version::release();
}

sstring storage_service::get_schema_version() {
    return _db.local().get_version().to_sstring();
}

static constexpr auto UNREACHABLE = "UNREACHABLE";

future<std::unordered_map<sstring, std::vector<sstring>>> storage_service::describe_schema_versions() {
    auto live_hosts = _gossiper.get_live_members();
    std::unordered_map<sstring, std::vector<sstring>> results;
    return map_reduce(std::move(live_hosts), [] (auto host) {
        auto f0 = netw::get_messaging_service().local().send_schema_check(netw::msg_addr{ host, 0 });
        return std::move(f0).then_wrapped([host] (auto f) {
            if (f.failed()) {
                f.ignore_ready_future();
                return std::pair<gms::inet_address, std::optional<utils::UUID>>(host, std::nullopt);
            }
            return std::pair<gms::inet_address, std::optional<utils::UUID>>(host, f.get0());
        });
    }, std::move(results), [] (auto results, auto host_and_version) {
        auto version = host_and_version.second ? host_and_version.second->to_sstring() : UNREACHABLE;
        auto it = results.find(version);
        if (it == results.end()) {
            results.emplace(std::move(version), std::vector<sstring> { host_and_version.first.to_sstring() });
        } else {
            it->second.emplace_back(host_and_version.first.to_sstring());
        }
        return results;
    }).then([] (auto results) {
        // we're done: the results map is ready to return to the client.  the rest is just debug logging:
        auto it_unreachable = results.find(UNREACHABLE);
        if (it_unreachable != results.end()) {
            slogger.debug("Hosts not in agreement. Didn't get a response from everybody: {}", ::join( ",", it_unreachable->second));
        }
        auto my_version = get_local_storage_service().get_schema_version();
        for (auto&& entry : results) {
            // check for version disagreement. log the hosts that don't agree.
            if (entry.first == UNREACHABLE || entry.first == my_version) {
                continue;
            }
            for (auto&& host : entry.second) {
                slogger.debug("{} disagrees ({})", host, entry.first);
            }
        }
        if (results.size() == 1) {
            slogger.debug("Schemas are in agreement.");
        }
        return results;
    });
};

future<sstring> storage_service::get_operation_mode() {
    return run_with_no_api_lock([] (storage_service& ss) {
        auto mode = ss._operation_mode;
        return make_ready_future<sstring>(format("{}", mode));
    });
}

future<bool> storage_service::is_starting() {
    return run_with_no_api_lock([] (storage_service& ss) {
        auto mode = ss._operation_mode;
        return mode == storage_service::mode::STARTING;
    });
}

future<bool> storage_service::is_gossip_running() {
    return run_with_no_api_lock([] (storage_service& ss) {
        return ss._gossiper.is_enabled();
    });
}

future<> storage_service::start_gossiping(bind_messaging_port do_bind) {
    return run_with_api_lock(sstring("start_gossiping"), [do_bind] (storage_service& ss) {
        return seastar::async([&ss, do_bind] {
            if (!ss._initialized) {
                slogger.warn("Starting gossip by operator request");
                ss.set_gossip_tokens(ss.get_local_tokens().get0());
                ss._gossiper.force_newer_generation();
                ss._gossiper.start_gossiping(get_generation_number(), gms::bind_messaging_port(bool(do_bind))).then([&ss] {
                    ss._initialized = true;
                }).get();
            }
        });
    });
}

future<> storage_service::stop_gossiping() {
    return run_with_api_lock(sstring("stop_gossiping"), [] (storage_service& ss) {
        if (ss._initialized) {
            slogger.warn("Stopping gossip by operator request");
            return gms::stop_gossiping().then([&ss] {
                ss._initialized = false;
            });
        }
        return make_ready_future<>();
    });
}

future<> storage_service::do_stop_ms() {
    if (_ms_stopped) {
        return make_ready_future<>();
    }
    _ms_stopped = true;
    return netw::get_messaging_service().invoke_on_all([] (auto& ms) {
        return ms.stop();
    }).then([] {
        slogger.info("messaging_service stopped");
    });
}

future<> storage_service::do_stop_stream_manager() {
    if (_stream_manager_stopped) {
        return make_ready_future<>();
    }
    _stream_manager_stopped = true;
    return streaming::get_stream_manager().invoke_on_all([] (auto& sm) {
        return sm.stop();
    }).then([] {
        slogger.info("stream_manager stopped");
    });
}

future<> check_snapshot_not_exist(database& db, sstring ks_name, sstring name) {
    auto& ks = db.find_keyspace(ks_name);
    return parallel_for_each(ks.metadata()->cf_meta_data(), [&db, ks_name = std::move(ks_name), name = std::move(name)] (auto& pair) {
        auto& cf = db.find_column_family(pair.second);
        return cf.snapshot_exists(name).then([ks_name = std::move(ks_name), name] (bool exists) {
            if (exists) {
                throw std::runtime_error(format("Keyspace {}: snapshot {} already exists.", ks_name, name));
            }
        });
    });
}

template <typename Func>
std::result_of_t<Func()> storage_service::run_snapshot_modify_operation(Func&& f) {
    return smp::submit_to(0, [f = std::move(f)] () mutable {
        return with_lock(get_local_storage_service()._snapshot_lock.for_write(), std::move(f));
    });
}

template <typename Func>
std::result_of_t<Func()> storage_service::run_snapshot_list_operation(Func&& f) {
    return smp::submit_to(0, [f = std::move(f)] () mutable {
        return with_lock(get_local_storage_service()._snapshot_lock.for_read(), std::move(f));
    });
}

future<> storage_service::take_snapshot(sstring tag, std::vector<sstring> keyspace_names) {
    if (tag.empty()) {
        throw std::runtime_error("You must supply a snapshot name.");
    }

    if (keyspace_names.size() == 0) {
        boost::copy(_db.local().get_keyspaces() | boost::adaptors::map_keys, std::back_inserter(keyspace_names));
    };

    return run_snapshot_modify_operation([tag = std::move(tag), keyspace_names = std::move(keyspace_names), this] {
        auto mode = get_local_storage_service()._operation_mode;
        if (mode == storage_service::mode::JOINING) {
            throw std::runtime_error("Cannot snapshot until bootstrap completes");
        }

        return parallel_for_each(keyspace_names, [tag, this] (auto& ks_name) {
            return check_snapshot_not_exist(_db.local(), ks_name, tag);
        }).then([this, tag, keyspace_names] {
            return _db.invoke_on_all([tag = std::move(tag), keyspace_names] (database& db) {
                return parallel_for_each(keyspace_names, [&db, tag = std::move(tag)] (auto& ks_name) {
                    auto& ks = db.find_keyspace(ks_name);
                    return parallel_for_each(ks.metadata()->cf_meta_data(), [&db, tag = std::move(tag)] (auto& pair) {
                        auto& cf = db.find_column_family(pair.second);
                        return cf.snapshot(tag);
                    });
                });
            });
        });
    });

}

future<> storage_service::take_column_family_snapshot(sstring ks_name, sstring cf_name, sstring tag) {
    if (ks_name.empty()) {
        throw std::runtime_error("You must supply a keyspace name");
    }
    if (cf_name.empty()) {
        throw std::runtime_error("You must supply a table name");
    }
    if (cf_name.find(".") != sstring::npos) {
        throw std::invalid_argument("Cannot take a snapshot of a secondary index by itself. Run snapshot on the table that owns the index.");
    }

    if (tag.empty()) {
        throw std::runtime_error("You must supply a snapshot name.");
    }

    return run_snapshot_modify_operation([this, ks_name = std::move(ks_name), cf_name = std::move(cf_name), tag = std::move(tag)] {
        auto mode = get_local_storage_service()._operation_mode;
        if (mode == storage_service::mode::JOINING) {
            throw std::runtime_error("Cannot snapshot until bootstrap completes");
        }
        return check_snapshot_not_exist(_db.local(), ks_name, tag).then([this, ks_name, cf_name, tag] {
            return _db.invoke_on_all([ks_name, cf_name, tag] (database &db) {
                auto& cf = db.find_column_family(ks_name, cf_name);
                return cf.snapshot(tag);
            });
        });
    });
}

future<> storage_service::clear_snapshot(sstring tag, std::vector<sstring> keyspace_names) {
    return run_snapshot_modify_operation([this, tag = std::move(tag), keyspace_names = std::move(keyspace_names)] {
        return _db.local().clear_snapshot(tag, keyspace_names);
    });
}

future<std::unordered_map<sstring, std::vector<service::storage_service::snapshot_details>>>
storage_service::get_snapshot_details() {
    using cf_snapshot_map = std::unordered_map<utils::UUID, column_family::snapshot_details>;
    using snapshot_map = std::unordered_map<sstring, cf_snapshot_map>;

    class snapshot_reducer {
    private:
        snapshot_map _result;
    public:
        future<> operator()(const snapshot_map& value) {
            for (auto&& vp: value) {
                if (_result.count(vp.first) == 0) {
                    _result.emplace(vp.first, std::move(vp.second));
                    continue;
                }

                auto& rp = _result.at(vp.first);
                for (auto&& cf: vp.second) {
                    if (rp.count(cf.first) == 0) {
                        rp.emplace(cf.first, std::move(cf.second));
                        continue;
                    }
                    auto& rcf = rp.at(cf.first);
                    rcf.live = cf.second.live;
                    rcf.total = cf.second.total;
                }
            }
            return make_ready_future<>();
        }
        snapshot_map get() && {
            return std::move(_result);
        }
    };
  return run_snapshot_list_operation([] {
    return get_local_storage_service()._db.map_reduce(snapshot_reducer(), [] (database& db) {
        auto local_snapshots = make_lw_shared<snapshot_map>();
        return parallel_for_each(db.get_column_families(), [local_snapshots] (auto& cf_pair) {
            return cf_pair.second->get_snapshot_details().then([uuid = cf_pair.first, local_snapshots] (auto map) {
                for (auto&& snap_map: map) {
                    if (local_snapshots->count(snap_map.first) == 0) {
                        local_snapshots->emplace(snap_map.first, cf_snapshot_map());
                    }
                    local_snapshots->at(snap_map.first).emplace(uuid, snap_map.second);
                }
                return make_ready_future<>();
            });
        }).then([local_snapshots] {
            return make_ready_future<snapshot_map>(std::move(*local_snapshots));
        });
    }).then([] (snapshot_map&& map) {
        std::unordered_map<sstring, std::vector<service::storage_service::snapshot_details>> result;
        for (auto&& pair: map) {
            std::vector<service::storage_service::snapshot_details> details;

            for (auto&& snap_map: pair.second) {
                auto& cf = get_local_storage_service()._db.local().find_column_family(snap_map.first);
                details.push_back({ snap_map.second.live, snap_map.second.total, cf.schema()->cf_name(), cf.schema()->ks_name() });
            }
            result.emplace(pair.first, std::move(details));
        }

        return make_ready_future<std::unordered_map<sstring, std::vector<service::storage_service::snapshot_details>>>(std::move(result));
    });
  });
}

future<int64_t> storage_service::true_snapshots_size() {
    return _db.map_reduce(adder<int64_t>(), [] (database& db) {
        return do_with(int64_t(0), [&db] (auto& local_total) {
            return parallel_for_each(db.get_column_families(), [&local_total] (auto& cf_pair) {
                return cf_pair.second->get_snapshot_details().then([&local_total] (auto map) {
                    for (auto&& snap_map: map) {
                        local_total += snap_map.second.live;
                    }
                    return make_ready_future<>();
                 });
            }).then([&local_total] {
                return make_ready_future<int64_t>(local_total);
            });
        });
    });
}

static std::atomic<bool> isolated = { false };

future<> storage_service::start_rpc_server() {
    return run_with_api_lock(sstring("start_rpc_server"), [] (storage_service& ss) {
        if (ss._thrift_server || isolated.load()) {
            return make_ready_future<>();
        }

        auto tserver = make_shared<distributed<thrift_server>>();
        ss._thrift_server = tserver;

        auto& cfg = ss._db.local().get_config();
        auto port = cfg.rpc_port();
        auto addr = cfg.rpc_address();
        auto preferred = cfg.rpc_interface_prefer_ipv6() ? std::make_optional(net::inet_address::family::INET6) : std::nullopt;
        auto family = cfg.enable_ipv6_dns_lookup() || preferred ? std::nullopt : std::make_optional(net::inet_address::family::INET);
        auto keepalive = cfg.rpc_keepalive();
        thrift_server_config tsc;
        tsc.timeout_config = make_timeout_config(cfg);
        tsc.max_request_size = cfg.thrift_max_message_length_in_mb() * (uint64_t(1) << 20);
        return gms::inet_address::lookup(addr, family, preferred).then([&ss, tserver, addr, port, keepalive, tsc] (gms::inet_address ip) {
            return tserver->start(std::ref(ss._db), std::ref(cql3::get_query_processor()), std::ref(ss._auth_service), tsc).then([tserver, port, addr, ip, keepalive] {
                // #293 - do not stop anything
                //engine().at_exit([tserver] {
                //    return tserver->stop();
                //});
                return tserver->invoke_on_all(&thrift_server::listen, socket_address{ip, port}, keepalive);
            });
        }).then([addr, port] {
            slogger.info("Thrift server listening on {}:{} ...", addr, port);
        });
    });
}

future<> storage_service::do_stop_rpc_server() {
    auto tserver = _thrift_server;
    _thrift_server = {};
    if (tserver) {
        // Note: We must capture tserver so that it will not be freed before tserver->stop
        return tserver->stop().then([tserver] {
            slogger.info("Thrift server stopped");
        });
    }
    return make_ready_future<>();
}

future<> storage_service::stop_rpc_server() {
    return run_with_api_lock(sstring("stop_rpc_server"), [] (storage_service& ss) {
        return ss.do_stop_rpc_server();
    });
}

future<bool> storage_service::is_rpc_server_running() {
    return run_with_no_api_lock([] (storage_service& ss) {
        return bool(ss._thrift_server);
    });
}

future<> storage_service::start_native_transport() {
    return run_with_api_lock(sstring("start_native_transport"), [] (storage_service& ss) {
        if (ss._cql_server || isolated.load()) {
            return make_ready_future<>();
        }
        auto cserver = make_shared<distributed<cql_transport::cql_server>>();
        ss._cql_server = cserver;

        auto& cfg = ss._db.local().get_config();
        auto addr = cfg.rpc_address();
        auto preferred = cfg.rpc_interface_prefer_ipv6() ? std::make_optional(net::inet_address::family::INET6) : std::nullopt;
        auto family = cfg.enable_ipv6_dns_lookup() || preferred ? std::nullopt : std::make_optional(net::inet_address::family::INET);
        auto ceo = cfg.client_encryption_options();
        auto keepalive = cfg.rpc_keepalive();
        cql_transport::cql_server_config cql_server_config;
        cql_server_config.timeout_config = make_timeout_config(cfg);
        cql_server_config.max_request_size = ss._db.local().get_available_memory() / 10;
        cql_server_config.allow_shard_aware_drivers = cfg.enable_shard_aware_drivers();
<<<<<<< HEAD
        cql_transport::cql_load_balance lb = cql_transport::parse_load_balance(cfg.load_balance());
        return gms::inet_address::lookup(addr, family, preferred).then([&ss, cserver, addr, &cfg, lb, keepalive, ceo = std::move(ceo), cql_server_config] (seastar::net::inet_address ip) {
                return cserver->start(std::ref(service::get_storage_proxy()), std::ref(cql3::get_query_processor()), lb, std::ref(ss._auth_service), cql_server_config).then([cserver, &cfg, addr, ip, ceo, keepalive]() {
=======
        return seastar::net::dns::resolve_name(addr).then([&ss, cserver, addr, &cfg, keepalive, ceo = std::move(ceo), cql_server_config] (seastar::net::inet_address ip) {
                return cserver->start(std::ref(service::get_storage_proxy()), std::ref(cql3::get_query_processor()), std::ref(ss._auth_service), cql_server_config).then([cserver, &cfg, addr, ip, ceo, keepalive]() {
>>>>>>> 3e27c219
                // #293 - do not stop anything
                //engine().at_exit([cserver] {
                //    return cserver->stop();
                //});

                auto f = make_ready_future();

                struct listen_cfg {
                    socket_address addr;
                    std::shared_ptr<seastar::tls::credentials_builder> cred;
                };

                std::vector<listen_cfg> configs({ { socket_address{ip, cfg.native_transport_port()} }});

                // main should have made sure values are clean and neatish
                if (ceo.at("enabled") == "true") {
                    auto cred = std::make_shared<seastar::tls::credentials_builder>();

                    cred->set_dh_level(seastar::tls::dh_params::level::MEDIUM);
                    cred->set_priority_string(db::config::default_tls_priority);

                    if (ceo.count("priority_string")) {
                        cred->set_priority_string(ceo.at("priority_string"));
                    }
                    if (ceo.count("require_client_auth") && ceo.at("require_client_auth") == "true") {
                        cred->set_client_auth(seastar::tls::client_auth::REQUIRE);
                    }

                    f = cred->set_x509_key_file(ceo.at("certificate"), ceo.at("keyfile"), seastar::tls::x509_crt_format::PEM);

                    if (ceo.count("truststore")) {
                        f = f.then([cred, f = ceo.at("truststore")] { return cred->set_x509_trust_file(f, seastar::tls::x509_crt_format::PEM); });
                    }

                    slogger.info("Enabling encrypted CQL connections between client and server");

                    if (cfg.native_transport_port_ssl.is_set() && cfg.native_transport_port_ssl() != cfg.native_transport_port()) {
                        configs.emplace_back(listen_cfg{{ip, cfg.native_transport_port_ssl()}, std::move(cred)});
                    } else {
                        configs.back().cred = std::move(cred);
                    }
                }

                return f.then([cserver, configs = std::move(configs), keepalive] {
                    return parallel_for_each(configs, [cserver, keepalive](const listen_cfg & cfg) {
                        return cserver->invoke_on_all(&cql_transport::cql_server::listen, cfg.addr, cfg.cred, keepalive).then([cfg] {
                            slogger.info("Starting listening for CQL clients on {} ({})"
                                            , cfg.addr, cfg.cred ? "encrypted" : "unencrypted"
                                            );
                        });
                    });

                });
            });
        }).then([&ss] {
            return ss.set_cql_ready(true);
        });
    });
}

future<> storage_service::do_stop_native_transport() {
    auto cserver = _cql_server;
    _cql_server = {};
    if (cserver) {
        // FIXME: cql_server::stop() doesn't kill existing connections and wait for them
        // Note: We must capture cserver so that it will not be freed before cserver->stop
        return set_cql_ready(false).then([cserver] {
            return cserver->stop().then([cserver] {
                slogger.info("CQL server stopped");
            });
        });
    }
    return make_ready_future<>();
}

future<> storage_service::stop_native_transport() {
    return run_with_api_lock(sstring("stop_native_transport"), [] (storage_service& ss) {
        return ss.do_stop_native_transport();
    });
}

future<bool> storage_service::is_native_transport_running() {
    return run_with_no_api_lock([] (storage_service& ss) {
        return bool(ss._cql_server);
    });
}

future<> storage_service::decommission() {
    return run_with_api_lock(sstring("decommission"), [] (storage_service& ss) {
        return seastar::async([&ss] {
            auto& tm = ss.get_token_metadata();
            auto& db = ss.db().local();
            if (!tm.is_member(ss.get_broadcast_address())) {
                throw std::runtime_error("local node is not a member of the token ring yet");
            }

            if (tm.clone_after_all_left().sorted_tokens().size() < 2) {
                throw std::runtime_error("no other normal nodes in the ring; decommission would be pointless");
            }

            if (ss._operation_mode != mode::NORMAL) {
                throw std::runtime_error(format("Node in {} state; wait for status to become normal or restart", ss._operation_mode));
            }

            ss.update_pending_ranges().get();

            auto non_system_keyspaces = db.get_non_system_keyspaces();
            for (const auto& keyspace_name : non_system_keyspaces) {
                if (tm.get_pending_ranges(keyspace_name, ss.get_broadcast_address()).size() > 0) {
                    throw std::runtime_error("data is currently moving to this node; unable to leave the ring");
                }
            }

            slogger.info("DECOMMISSIONING: starts");
            ss.start_leaving().get();
            // FIXME: long timeout = Math.max(RING_DELAY, BatchlogManager.instance.getBatchlogTimeout());
            auto timeout = ss.get_ring_delay();
            ss.set_mode(mode::LEAVING, format("sleeping {} ms for batch processing and pending range setup", timeout.count()), true);
            sleep(timeout).get();

            slogger.info("DECOMMISSIONING: unbootstrap starts");
            ss.unbootstrap();
            slogger.info("DECOMMISSIONING: unbootstrap done");

            ss.shutdown_client_servers().get();
            slogger.info("DECOMMISSIONING: shutdown rpc and cql server done");

            db::get_batchlog_manager().invoke_on_all([] (auto& bm) {
                return bm.stop();
            }).get();
            slogger.info("DECOMMISSIONING: stop batchlog_manager done");

            gms::stop_gossiping().get();
            slogger.info("DECOMMISSIONING: stop_gossiping done");
            ss.do_stop_ms().get();
            slogger.info("DECOMMISSIONING: stop messaging_service done");
            // StageManager.shutdownNow();
            db::system_keyspace::set_bootstrap_state(db::system_keyspace::bootstrap_state::DECOMMISSIONED).get();
            slogger.info("DECOMMISSIONING: set_bootstrap_state done");
            ss.set_mode(mode::DECOMMISSIONED, true);
            slogger.info("DECOMMISSIONING: done");
            // let op be responsible for killing the process
        });
    });
}

future<> storage_service::removenode(sstring host_id_string) {
    return run_with_api_lock(sstring("removenode"), [host_id_string] (storage_service& ss) mutable {
        return seastar::async([&ss, host_id_string] {
            slogger.debug("removenode: host_id = {}", host_id_string);
            auto my_address = ss.get_broadcast_address();
            auto& tm = ss._token_metadata;
            auto local_host_id = tm.get_host_id(my_address);
            auto host_id = utils::UUID(host_id_string);
            auto endpoint_opt = tm.get_endpoint_for_host_id(host_id);
            if (!endpoint_opt) {
                throw std::runtime_error("Host ID not found.");
            }
            auto endpoint = *endpoint_opt;

            auto tokens = tm.get_tokens(endpoint);

            slogger.debug("removenode: endpoint = {}", endpoint);

            if (endpoint == my_address) {
                throw std::runtime_error("Cannot remove self");
            }

            if (ss._gossiper.get_live_members().count(endpoint)) {
                throw std::runtime_error(format("Node {} is alive and owns this ID. Use decommission command to remove it from the ring", endpoint));
            }

            // A leaving endpoint that is dead is already being removed.
            if (tm.is_leaving(endpoint)) {
                slogger.warn("Node {} is already being removed, continuing removal anyway", endpoint);
            }

            if (!ss._replicating_nodes.empty()) {
                throw std::runtime_error("This node is already processing a removal. Wait for it to complete, or use 'removenode force' if this has failed.");
            }

            auto non_system_keyspaces = ss.db().local().get_non_system_keyspaces();
            // Find the endpoints that are going to become responsible for data
            for (const auto& keyspace_name : non_system_keyspaces) {
                auto& ks = ss.db().local().find_keyspace(keyspace_name);
                // if the replication factor is 1 the data is lost so we shouldn't wait for confirmation
                if (ks.get_replication_strategy().get_replication_factor() == 1) {
                    slogger.warn("keyspace={} has replication factor 1, the data is probably lost", keyspace_name);
                    continue;
                }

                // get all ranges that change ownership (that is, a node needs
                // to take responsibility for new range)
                std::unordered_multimap<dht::token_range, inet_address> changed_ranges =
                    ss.get_changed_ranges_for_leaving(keyspace_name, endpoint);
                for (auto& x: changed_ranges) {
                    auto ep = x.second;
                    if (ss._gossiper.is_alive(ep)) {
                        ss._replicating_nodes.emplace(ep);
                    } else {
                        slogger.warn("Endpoint {} is down and will not receive data for re-replication of {}", ep, endpoint);
                    }
                }
            }
            slogger.info("removenode: endpoint = {}, replicating_nodes = {}", endpoint, ss._replicating_nodes);
            ss._removing_node = endpoint;
            tm.add_leaving_endpoint(endpoint);
            ss.update_pending_ranges().get();

            // the gossiper will handle spoofing this node's state to REMOVING_TOKEN for us
            // we add our own token so other nodes to let us know when they're done
            ss._gossiper.advertise_removing(endpoint, host_id, local_host_id).get();

            // kick off streaming commands
            // No need to wait for restore_replica_count to complete, since
            // when it completes, the node will be removed from _replicating_nodes,
            // and we wait for _replicating_nodes to become empty below
            ss.restore_replica_count(endpoint, my_address).handle_exception([endpoint, my_address] (auto ep) {
                slogger.info("Failed to restore_replica_count for node {} on node {}", endpoint, my_address);
            });

            // wait for ReplicationFinishedVerbHandler to signal we're done
            while (!(ss._replicating_nodes.empty() || ss._force_remove_completion)) {
                sleep(std::chrono::milliseconds(100)).get();
            }

            if (ss._force_remove_completion) {
                ss._force_remove_completion = false;
                throw std::runtime_error("nodetool removenode force is called by user");
            }

            std::unordered_set<token> tmp(tokens.begin(), tokens.end());
            ss.excise(std::move(tmp), endpoint);

            // gossiper will indicate the token has left
            ss._gossiper.advertise_token_removed(endpoint, host_id).get();

            ss._replicating_nodes.clear();
            ss._removing_node = std::nullopt;
        });
    });
}

// Runs inside seastar::async context
void storage_service::flush_column_families() {
    service::get_storage_service().invoke_on_all([] (auto& ss) {
        auto& local_db = ss.db().local();
        auto non_system_cfs = local_db.get_column_families() | boost::adaptors::filtered([] (auto& uuid_and_cf) {
            auto cf = uuid_and_cf.second;
            return !is_system_keyspace(cf->schema()->ks_name());
        });
        // count CFs first
        auto total_cfs = boost::distance(non_system_cfs);
        ss._drain_progress.total_cfs = total_cfs;
        ss._drain_progress.remaining_cfs = total_cfs;
        // flush
        return parallel_for_each(non_system_cfs, [&ss] (auto&& uuid_and_cf) {
            auto cf = uuid_and_cf.second;
            return cf->flush().then([&ss] {
                ss._drain_progress.remaining_cfs--;
            });
        });
    }).get();
    // flush the system ones after all the rest are done, just in case flushing modifies any system state
    // like CASSANDRA-5151. don't bother with progress tracking since system data is tiny.
    service::get_storage_service().invoke_on_all([] (auto& ss) {
        auto& local_db = ss.db().local();
        auto system_cfs = local_db.get_column_families() | boost::adaptors::filtered([] (auto& uuid_and_cf) {
            auto cf = uuid_and_cf.second;
            return is_system_keyspace(cf->schema()->ks_name());
        });
        return parallel_for_each(system_cfs, [&ss] (auto&& uuid_and_cf) {
            auto cf = uuid_and_cf.second;
            return cf->flush();
        });
    }).get();
}

future<> storage_service::drain() {
    return run_with_api_lock(sstring("drain"), [] (storage_service& ss) {
        return seastar::async([&ss] {
            if (ss._operation_mode == mode::DRAINED) {
                slogger.warn("Cannot drain node (did it already happen?)");
                return;
            }
            if (drain_in_progress) {
                drain_in_progress->get();
                ss.set_mode(mode::DRAINED, true);
                return;
            }
            promise<> p;
            drain_in_progress = p.get_future();

            ss.set_mode(mode::DRAINING, "starting drain process", true);
            ss.shutdown_client_servers().get();
            gms::stop_gossiping().get();

            ss.set_mode(mode::DRAINING, "shutting down messaging_service", false);
            ss.do_stop_ms().get();

#if 0
    StorageProxy.instance.verifyNoHintsInProgress();
#endif

            // Interrupt on going compaction and shutdown to prevent further compaction
            ss.db().invoke_on_all([] (auto& db) {
                return db.get_compaction_manager().stop();
            }).get();

            ss.set_mode(mode::DRAINING, "flushing column families", false);
            ss.flush_column_families();

            db::get_batchlog_manager().invoke_on_all([] (auto& bm) {
                return bm.stop();
            }).get();
#if 0
    // whilst we've flushed all the CFs, which will have recycled all completed segments, we want to ensure
    // there are no segments to replay, so we force the recycling of any remaining (should be at most one)
    CommitLog.instance.forceRecycleAllSegments();
#endif

            ss.db().invoke_on_all([] (auto& db) {
                return db.commitlog()->shutdown();
            }).get();

            ss.set_mode(mode::DRAINED, true);
            p.set_value();
        });
    });
}

double storage_service::get_load() {
    double bytes = 0;
#if 0
    for (String keyspaceName : Schema.instance.getKeyspaces())
    {
        Keyspace keyspace = Schema.instance.getKeyspaceInstance(keyspaceName);
        if (keyspace == null)
            continue;
        for (ColumnFamilyStore cfs : keyspace.getColumnFamilyStores())
            bytes += cfs.getLiveDiskSpaceUsed();
    }
#endif
    return bytes;
}

sstring storage_service::get_load_string() {
    return format("{:f}", get_load());
}

future<std::map<sstring, double>> storage_service::get_load_map() {
    return run_with_no_api_lock([] (storage_service& ss) {
        std::map<sstring, double> load_map;
        auto& lb = ss.get_load_broadcaster();
        if (lb) {
            for (auto& x : lb->get_load_info()) {
                load_map.emplace(format("{}", x.first), x.second);
                slogger.debug("get_load_map endpoint={}, load={}", x.first, x.second);
            }
        } else {
            slogger.debug("load_broadcaster is not set yet!");
        }
        load_map.emplace(format("{}", ss.get_broadcast_address()), ss.get_load());
        return load_map;
    });
}


future<> storage_service::rebuild(sstring source_dc) {
    return run_with_api_lock(sstring("rebuild"), [source_dc] (storage_service& ss) {
        slogger.info("rebuild from dc: {}", source_dc == "" ? "(any dc)" : source_dc);
        auto streamer = make_lw_shared<dht::range_streamer>(ss._db, ss._token_metadata, ss.get_broadcast_address(), "Rebuild", streaming::stream_reason::rebuild);
        streamer->add_source_filter(std::make_unique<dht::range_streamer::failure_detector_source_filter>(ss._gossiper.get_unreachable_members()));
        if (source_dc != "") {
            streamer->add_source_filter(std::make_unique<dht::range_streamer::single_datacenter_filter>(source_dc));
        }
        auto keyspaces = make_lw_shared<std::vector<sstring>>(ss._db.local().get_non_system_keyspaces());
        return do_for_each(*keyspaces, [keyspaces, streamer, &ss] (sstring& keyspace_name) {
            return streamer->add_ranges(keyspace_name, ss.get_local_ranges(keyspace_name));
        }).then([streamer] {
            return streamer->stream_async().then([streamer] {
                slogger.info("Streaming for rebuild successful");
            }).handle_exception([] (auto ep) {
                // This is used exclusively through JMX, so log the full trace but only throw a simple RTE
                slogger.warn("Error while rebuilding node: {}", std::current_exception());
                return make_exception_future<>(std::move(ep));
            });
        });
    });
}

int32_t storage_service::get_exception_count() {
    // FIXME
    // We return 0 for no exceptions, it should probably be
    // replaced by some general exception handling that would count
    // the unhandled exceptions.
    //return (int)StorageMetrics.exceptions.count();
    return 0;
}

future<bool> storage_service::is_initialized() {
    return run_with_no_api_lock([] (storage_service& ss) {
        return ss._initialized;
    });
}

std::unordered_multimap<dht::token_range, inet_address> storage_service::get_changed_ranges_for_leaving(sstring keyspace_name, inet_address endpoint) {
    // First get all ranges the leaving endpoint is responsible for
    auto ranges = get_ranges_for_endpoint(keyspace_name, endpoint);

    slogger.debug("Node {} ranges [{}]", endpoint, ranges);

    std::unordered_map<dht::token_range, std::vector<inet_address>> current_replica_endpoints;

    // Find (for each range) all nodes that store replicas for these ranges as well
    auto metadata = _token_metadata.clone_only_token_map(); // don't do this in the loop! #7758
    for (auto& r : ranges) {
        auto& ks = _db.local().find_keyspace(keyspace_name);
        auto end_token = r.end() ? r.end()->value() : dht::maximum_token();
        auto eps = ks.get_replication_strategy().calculate_natural_endpoints(end_token, metadata);
        current_replica_endpoints.emplace(r, std::move(eps));
    }

    auto temp = _token_metadata.clone_after_all_left();

    // endpoint might or might not be 'leaving'. If it was not leaving (that is, removenode
    // command was used), it is still present in temp and must be removed.
    if (temp.is_member(endpoint)) {
        temp.remove_endpoint(endpoint);
    }

    std::unordered_multimap<dht::token_range, inet_address> changed_ranges;

    // Go through the ranges and for each range check who will be
    // storing replicas for these ranges when the leaving endpoint
    // is gone. Whoever is present in newReplicaEndpoints list, but
    // not in the currentReplicaEndpoints list, will be needing the
    // range.
    for (auto& r : ranges) {
        auto& ks = _db.local().find_keyspace(keyspace_name);
        auto end_token = r.end() ? r.end()->value() : dht::maximum_token();
        auto new_replica_endpoints = ks.get_replication_strategy().calculate_natural_endpoints(end_token, temp);

        auto rg = current_replica_endpoints.equal_range(r);
        for (auto it = rg.first; it != rg.second; it++) {
            const dht::token_range& range_ = it->first;
            std::vector<inet_address>& current_eps = it->second;
            slogger.debug("range={}, current_replica_endpoints={}, new_replica_endpoints={}", range_, current_eps, new_replica_endpoints);
            for (auto ep : it->second) {
                auto beg = new_replica_endpoints.begin();
                auto end = new_replica_endpoints.end();
                new_replica_endpoints.erase(std::remove(beg, end, ep), end);
            }
        }

        if (slogger.is_enabled(logging::log_level::debug)) {
            if (new_replica_endpoints.empty()) {
                slogger.debug("Range {} already in all replicas", r);
            } else {
                slogger.debug("Range {} will be responsibility of {}", r, new_replica_endpoints);
            }
        }
        for (auto& ep : new_replica_endpoints) {
            changed_ranges.emplace(r, ep);
        }
    }

    return changed_ranges;
}

// Runs inside seastar::async context
void storage_service::unbootstrap() {
    std::unordered_map<sstring, std::unordered_multimap<dht::token_range, inet_address>> ranges_to_stream;

    auto non_system_keyspaces = _db.local().get_non_system_keyspaces();
    for (const auto& keyspace_name : non_system_keyspaces) {
        auto ranges_mm = get_changed_ranges_for_leaving(keyspace_name, get_broadcast_address());
        if (slogger.is_enabled(logging::log_level::debug)) {
            std::vector<range<token>> ranges;
            for (auto& x : ranges_mm) {
                ranges.push_back(x.first);
            }
            slogger.debug("Ranges needing transfer for keyspace={} are [{}]", keyspace_name, ranges);
        }
        ranges_to_stream.emplace(keyspace_name, std::move(ranges_mm));
    }

    set_mode(mode::LEAVING, "replaying batch log and streaming data to other nodes", true);

    auto stream_success = stream_ranges(ranges_to_stream);
    // Wait for batch log to complete before streaming hints.
    slogger.debug("waiting for batch log processing.");
    // Start with BatchLog replay, which may create hints but no writes since this is no longer a valid endpoint.
    db::get_local_batchlog_manager().do_batch_log_replay().get();

    set_mode(mode::LEAVING, "streaming hints to other nodes", true);

    // wait for the transfer runnables to signal the latch.
    slogger.debug("waiting for stream acks.");
    try {
        stream_success.get();
    } catch (...) {
        slogger.warn("unbootstrap fails to stream : {}", std::current_exception());
        throw;
    }
    slogger.debug("stream acks all received.");
    leave_ring();
}

future<> storage_service::restore_replica_count(inet_address endpoint, inet_address notify_endpoint) {
    auto streamer = make_lw_shared<dht::range_streamer>(_db, get_token_metadata(), get_broadcast_address(), "Restore_replica_count", streaming::stream_reason::removenode);
    auto my_address = get_broadcast_address();
    auto non_system_keyspaces = _db.local().get_non_system_keyspaces();
    for (const auto& keyspace_name : non_system_keyspaces) {
        std::unordered_multimap<dht::token_range, inet_address> changed_ranges = get_changed_ranges_for_leaving(keyspace_name, endpoint);
        dht::token_range_vector my_new_ranges;
        for (auto& x : changed_ranges) {
            if (x.second == my_address) {
                my_new_ranges.emplace_back(x.first);
            }
        }
        std::unordered_multimap<inet_address, dht::token_range> source_ranges = get_new_source_ranges(keyspace_name, my_new_ranges);
        std::unordered_map<inet_address, dht::token_range_vector> ranges_per_endpoint;
        for (auto& x : source_ranges) {
            ranges_per_endpoint[x.first].emplace_back(x.second);
        }
        streamer->add_rx_ranges(keyspace_name, std::move(ranges_per_endpoint));
    }
    return streamer->stream_async().then_wrapped([this, streamer, notify_endpoint] (auto&& f) {
        try {
            f.get();
            return this->send_replication_notification(notify_endpoint);
        } catch (...) {
            slogger.warn("Streaming to restore replica count failed: {}", std::current_exception());
            // We still want to send the notification
            return this->send_replication_notification(notify_endpoint);
        }
        return make_ready_future<>();
    });
}

// Runs inside seastar::async context
void storage_service::excise(std::unordered_set<token> tokens, inet_address endpoint) {
    slogger.info("Removing tokens {} for {}", tokens, endpoint);
    // FIXME: HintedHandOffManager.instance.deleteHintsForEndpoint(endpoint);
    remove_endpoint(endpoint);
    _token_metadata.remove_endpoint(endpoint);
    _token_metadata.remove_bootstrap_tokens(tokens);

    notify_left(endpoint);

    update_pending_ranges().get();
}

void storage_service::excise(std::unordered_set<token> tokens, inet_address endpoint, int64_t expire_time) {
    add_expire_time_if_found(endpoint, expire_time);
    excise(tokens, endpoint);
}

future<> storage_service::send_replication_notification(inet_address remote) {
    // notify the remote token
    auto done = make_shared<bool>(false);
    auto local = get_broadcast_address();
    auto sent = make_lw_shared<int>(0);
    slogger.debug("Notifying {} of replication completion", remote);
    return do_until(
        [this, done, sent, remote] {
            // The node can send REPLICATION_FINISHED to itself, in which case
            // is_alive will be true. If the messaging_service is stopped,
            // REPLICATION_FINISHED can be sent infinitely here. To fix, limit
            // the number of retries.
            return *done || !_gossiper.is_alive(remote) || *sent >= 3;
        },
        [done, sent, remote, local] {
            auto& ms = netw::get_local_messaging_service();
            netw::msg_addr id{remote, 0};
            (*sent)++;
            return ms.send_replication_finished(id, local).then_wrapped([id, done] (auto&& f) {
                try {
                    f.get();
                    *done = true;
                } catch (...) {
                    slogger.warn("Fail to send REPLICATION_FINISHED to {}: {}", id, std::current_exception());
                }
            });
        }
    );
}

future<> storage_service::confirm_replication(inet_address node) {
    return run_with_no_api_lock([node] (storage_service& ss) {
        auto removing_node = bool(ss._removing_node) ? format("{}", *ss._removing_node) : "NONE";
        slogger.info("Got confirm_replication from {}, removing_node {}", node, removing_node);
        // replicatingNodes can be empty in the case where this node used to be a removal coordinator,
        // but restarted before all 'replication finished' messages arrived. In that case, we'll
        // still go ahead and acknowledge it.
        if (!ss._replicating_nodes.empty()) {
            ss._replicating_nodes.erase(node);
        } else {
            slogger.info("Received unexpected REPLICATION_FINISHED message from {}. Was this node recently a removal coordinator?", node);
        }
    });
}

// Runs inside seastar::async context
void storage_service::leave_ring() {
    db::system_keyspace::set_bootstrap_state(db::system_keyspace::bootstrap_state::NEEDS_BOOTSTRAP).get();
    _token_metadata.remove_endpoint(get_broadcast_address());
    update_pending_ranges().get();

    auto expire_time = _gossiper.compute_expire_time().time_since_epoch().count();
    _gossiper.add_local_application_state(gms::application_state::STATUS, value_factory.left(get_local_tokens().get0(), expire_time)).get();
    auto delay = std::max(get_ring_delay(), gms::gossiper::INTERVAL);
    slogger.info("Announcing that I have left the ring for {}ms", delay.count());
    sleep(delay).get();
}

future<>
storage_service::stream_ranges(std::unordered_map<sstring, std::unordered_multimap<dht::token_range, inet_address>> ranges_to_stream_by_keyspace) {
    auto streamer = make_lw_shared<dht::range_streamer>(_db, get_token_metadata(), get_broadcast_address(), "Unbootstrap", streaming::stream_reason::decommission);
    for (auto& entry : ranges_to_stream_by_keyspace) {
        const auto& keyspace = entry.first;
        auto& ranges_with_endpoints = entry.second;

        if (ranges_with_endpoints.empty()) {
            continue;
        }

        std::unordered_map<inet_address, dht::token_range_vector> ranges_per_endpoint;
        for (auto& end_point_entry : ranges_with_endpoints) {
            dht::token_range r = end_point_entry.first;
            inet_address endpoint = end_point_entry.second;
            ranges_per_endpoint[endpoint].emplace_back(r);
        }
        streamer->add_tx_ranges(keyspace, std::move(ranges_per_endpoint));
    }
    return streamer->stream_async().then([streamer] {
        slogger.info("stream_ranges successful");
    }).handle_exception([] (auto ep) {
        slogger.warn("stream_ranges failed: {}", ep);
        return make_exception_future<>(std::move(ep));
    });
}

future<> storage_service::start_leaving() {
    return _gossiper.add_local_application_state(application_state::STATUS, value_factory.leaving(get_local_tokens().get0())).then([this] {
        _token_metadata.add_leaving_endpoint(get_broadcast_address());
        return update_pending_ranges();
    });
}

void storage_service::add_expire_time_if_found(inet_address endpoint, int64_t expire_time) {
    if (expire_time != 0L) {
        using clk = gms::gossiper::clk;
        auto time = clk::time_point(clk::duration(expire_time));
        _gossiper.add_expire_time_for_endpoint(endpoint, time);
    }
}

// For more details, see the commends on column_family::load_new_sstables
// All the global operations are going to happen here, and just the reloading happens
// in there.
future<> storage_service::load_new_sstables(sstring ks_name, sstring cf_name) {
    class max_element {
        int64_t _result = 0;
    public:
        future<> operator()(int64_t value) {
            _result = std::max(value, _result);
            return make_ready_future<>();
        }
        int64_t get() && {
            return _result;
        }
    };

    if (_loading_new_sstables) {
        throw std::runtime_error("Already loading SSTables. Try again later");
    } else {
        _loading_new_sstables = true;
    }

    slogger.info("Loading new SSTables for {}.{}...", ks_name, cf_name);

    // First, we need to stop SSTable creation for that CF in all shards. This is a really horrible
    // thing to do, because under normal circumnstances this can make dirty memory go up to the point
    // of explosion.
    //
    // Remember, however, that we are assuming this is going to be ran on an empty CF. In that scenario,
    // stopping the SSTables should have no effect, while guaranteeing we will see no data corruption
    // * in case * this is ran on a live CF.
    //
    // The statement above is valid at least from the Scylla side of things: it is still totally possible
    // that someones just copies the table over existing ones. There isn't much we can do about it.
    return _db.map_reduce(max_element(), [ks_name, cf_name] (database& db) {
        auto& cf = db.find_column_family(ks_name, cf_name);
        return cf.disable_sstable_write();
    }).then([this, cf_name, ks_name] (int64_t max_seen_sstable) {
        // Then, we will reshuffle the tables to make sure that the generation numbers don't go too high.
        // We will do all of it the same CPU, to make sure that we won't have two parallel shufflers stepping
        // onto each other.

        class all_generations {
            std::set<int64_t> _result;
        public:
            future<> operator()(std::set<int64_t> value) {
                _result.insert(value.begin(), value.end());
                return make_ready_future<>();
            }
            std::set<int64_t> get() && {
                return _result;
            }
        };

        // We provide to reshuffle_sstables() the generation of all existing sstables, such that it will
        // easily know which sstables are new.
        return _db.map_reduce(all_generations(), [ks_name, cf_name] (database& db) {
            auto& cf = db.find_column_family(ks_name, cf_name);
            std::set<int64_t> generations;
            for (auto& p : *(cf.get_sstables())) {
                generations.insert(p->generation());
            }
            return make_ready_future<std::set<int64_t>>(std::move(generations));
        }).then([this, max_seen_sstable, ks_name, cf_name] (std::set<int64_t> all_generations) {
            auto shard = std::hash<sstring>()(cf_name) % smp::count;
            return _db.invoke_on(shard, [ks_name, cf_name, max_seen_sstable, all_generations = std::move(all_generations)] (database& db) {
                auto& cf = db.find_column_family(ks_name, cf_name);
                return cf.reshuffle_sstables(std::move(all_generations), max_seen_sstable + 1);
            });
        });
    }).then_wrapped([this, ks_name, cf_name] (future<std::vector<sstables::entry_descriptor>> f) {
        std::vector<sstables::entry_descriptor> new_tables;
        std::exception_ptr eptr;
        int64_t new_gen = -1;

        try {
            new_tables = f.get0();
        } catch(std::exception& e) {
            slogger.error("Loading of new tables failed to {}.{} due to {}", ks_name, cf_name, e.what());
            eptr = std::current_exception();
        } catch(...) {
            slogger.error("Loading of new tables failed to {}.{} due to unexpected reason", ks_name, cf_name);
            eptr = std::current_exception();
        }

        if (new_tables.size() > 0) {
            new_gen = new_tables.back().generation;
        }

        slogger.debug("Now accepting writes for sstables with generation larger or equal than {}", new_gen);
        return _db.invoke_on_all([ks_name, cf_name, new_gen] (database& db) {
            auto& cf = db.find_column_family(ks_name, cf_name);
            auto disabled = std::chrono::duration_cast<std::chrono::microseconds>(cf.enable_sstable_write(new_gen)).count();
            slogger.info("CF {}.{} at shard {} had SSTables writes disabled for {} usec", ks_name, cf_name, engine().cpu_id(), disabled);
            return make_ready_future<>();
        }).then([new_tables = std::move(new_tables), eptr = std::move(eptr)] {
            if (eptr) {
                return make_exception_future<std::vector<sstables::entry_descriptor>>(eptr);
            }
            return make_ready_future<std::vector<sstables::entry_descriptor>>(std::move(new_tables));
        });
    }).then([this, ks_name, cf_name] (std::vector<sstables::entry_descriptor> new_tables) {
        auto f = distributed_loader::flush_upload_dir(_db, _sys_dist_ks, ks_name, cf_name);
        return f.then([new_tables = std::move(new_tables), ks_name, cf_name] (std::vector<sstables::entry_descriptor> new_tables_from_upload) mutable {
            if (new_tables.empty() && new_tables_from_upload.empty()) {
                slogger.info("No new SSTables were found for {}.{}", ks_name, cf_name);
            }
            // merge new sstables found in both column family and upload directories, if any.
            new_tables.insert(new_tables.end(), new_tables_from_upload.begin(), new_tables_from_upload.end());
            return make_ready_future<std::vector<sstables::entry_descriptor>>(std::move(new_tables));
        });
    }).then([this, ks_name, cf_name] (std::vector<sstables::entry_descriptor> new_tables) {
        return distributed_loader::load_new_sstables(_db, _view_update_generator, ks_name, cf_name, std::move(new_tables)).then([ks_name, cf_name] {
            slogger.info("Done loading new SSTables for {}.{} for all shards", ks_name, cf_name);
        });
    }).finally([this] {
        _loading_new_sstables = false;
    });
}

void storage_service::set_load_broadcaster(shared_ptr<load_broadcaster> lb) {
    _lb = lb;
}

shared_ptr<load_broadcaster>& storage_service::get_load_broadcaster() {
    return _lb;
}

future<> storage_service::shutdown_client_servers() {
    return do_stop_rpc_server().then([this] { return do_stop_native_transport(); });
}

std::unordered_multimap<inet_address, dht::token_range>
storage_service::get_new_source_ranges(const sstring& keyspace_name, const dht::token_range_vector& ranges) {
    auto my_address = get_broadcast_address();
    auto& ks = _db.local().find_keyspace(keyspace_name);
    auto& strat = ks.get_replication_strategy();
    auto tm = _token_metadata.clone_only_token_map();
    std::unordered_map<dht::token_range, std::vector<inet_address>> range_addresses = strat.get_range_addresses(tm);
    std::unordered_multimap<inet_address, dht::token_range> source_ranges;

    // find alive sources for our new ranges
    for (auto r : ranges) {
        std::vector<inet_address> possible_nodes;
        auto it = range_addresses.find(r);
        if (it != range_addresses.end()) {
            possible_nodes = it->second;
        }

        auto& snitch = locator::i_endpoint_snitch::get_local_snitch_ptr();
        std::vector<inet_address> sources = snitch->get_sorted_list_by_proximity(my_address, possible_nodes);

        if (std::find(sources.begin(), sources.end(), my_address) != sources.end()) {
            auto err = format("get_new_source_ranges: sources={}, my_address={}", sources, my_address);
            slogger.warn("{}", err);
            throw std::runtime_error(err);
        }


        for (auto& source : sources) {
            if (_gossiper.is_alive(source)) {
                source_ranges.emplace(source, r);
                break;
            }
        }
    }
    return source_ranges;
}

future<> storage_service::move(token new_token) {
    return run_with_api_lock(sstring("move"), [new_token] (storage_service& ss) mutable {
        return make_exception_future<>(std::runtime_error("Move opeartion is not supported only more"));
    });
}

std::vector<storage_service::token_range_endpoints>
storage_service::describe_ring(const sstring& keyspace, bool include_only_local_dc) const {
    std::vector<token_range_endpoints> ranges;
    //Token.TokenFactory tf = getPartitioner().getTokenFactory();

    std::unordered_map<dht::token_range, std::vector<inet_address>> range_to_address_map =
            include_only_local_dc
                    ? get_range_to_address_map_in_local_dc(keyspace)
                    : get_range_to_address_map(keyspace);
    for (auto entry : range_to_address_map) {
        auto range = entry.first;
        auto addresses = entry.second;
        token_range_endpoints tr;
        if (range.start()) {
            tr._start_token = dht::global_partitioner().to_sstring(range.start()->value());
        }
        if (range.end()) {
            tr._end_token = dht::global_partitioner().to_sstring(range.end()->value());
        }
        for (auto endpoint : addresses) {
            endpoint_details details;
            details._host = boost::lexical_cast<std::string>(endpoint);
            details._datacenter = locator::i_endpoint_snitch::get_local_snitch_ptr()->get_datacenter(endpoint);
            details._rack = locator::i_endpoint_snitch::get_local_snitch_ptr()->get_rack(endpoint);
            tr._rpc_endpoints.push_back(get_rpc_address(endpoint));
            tr._endpoints.push_back(details._host);
            tr._endpoint_details.push_back(details);
        }
        ranges.push_back(tr);
    }
    // Convert to wrapping ranges
    auto left_inf = boost::find_if(ranges, [] (const token_range_endpoints& tr) {
        return tr._start_token.empty();
    });
    auto right_inf = boost::find_if(ranges, [] (const token_range_endpoints& tr) {
        return tr._end_token.empty();
    });
    using set = std::unordered_set<sstring>;
    if (left_inf != right_inf
            && left_inf != ranges.end()
            && right_inf != ranges.end()
            && (boost::copy_range<set>(left_inf->_endpoints)
                 == boost::copy_range<set>(right_inf->_endpoints))) {
        left_inf->_start_token = std::move(right_inf->_start_token);
        ranges.erase(right_inf);
    }
    return ranges;
}

std::unordered_map<dht::token_range, std::vector<inet_address>>
storage_service::construct_range_to_endpoint_map(
        const sstring& keyspace,
        const dht::token_range_vector& ranges) const {
    std::unordered_map<dht::token_range, std::vector<inet_address>> res;
    for (auto r : ranges) {
        res[r] = _db.local().find_keyspace(keyspace).get_replication_strategy().get_natural_endpoints(
                r.end() ? r.end()->value() : dht::maximum_token());
    }
    return res;
}


std::map<token, inet_address> storage_service::get_token_to_endpoint_map() {
    return _token_metadata.get_normal_and_bootstrapping_token_to_endpoint_map();
}

std::chrono::milliseconds storage_service::get_ring_delay() {
    auto ring_delay = _db.local().get_config().ring_delay_ms();
    slogger.trace("Get RING_DELAY: {}ms", ring_delay);
    return std::chrono::milliseconds(ring_delay);
}

future<> storage_service::do_update_pending_ranges() {
    if (engine().cpu_id() != 0) {
        return make_exception_future<>(std::runtime_error("do_update_pending_ranges should be called on cpu zero"));
    }
    // long start = System.currentTimeMillis();
    return do_with(_db.local().get_non_system_keyspaces(), [this] (auto& keyspaces){
        return do_for_each(keyspaces, [this] (auto& keyspace_name) {
            auto& ks = this->_db.local().find_keyspace(keyspace_name);
            auto& strategy = ks.get_replication_strategy();
            slogger.debug("Calculating pending ranges for keyspace={} starts", keyspace_name);
            return get_local_storage_service().get_token_metadata().calculate_pending_ranges(strategy, keyspace_name).finally([&keyspace_name] {
                slogger.debug("Calculating pending ranges for keyspace={} ends", keyspace_name);
            });
        });
    });
    // slogger.debug("finished calculation for {} keyspaces in {}ms", keyspaces.size(), System.currentTimeMillis() - start);
}

future<> storage_service::update_pending_ranges() {
    return get_storage_service().invoke_on(0, [] (auto& ss){
        ss._update_jobs++;
        return ss._update_pending_ranges_action.trigger_later().then([&ss] {
            // calculate_pending_ranges will modify token_metadata, we need to repliate to other cores
            return ss.replicate_to_all_cores().finally([&ss, ss0 = ss.shared_from_this()] {
                ss._update_jobs--;
            });
        });
    });
}

future<> storage_service::keyspace_changed(const sstring& ks_name) {
    // Update pending ranges since keyspace can be changed after we calculate pending ranges.
    return update_pending_ranges().handle_exception([ks_name] (auto ep) {
        slogger.warn("Failed to update pending ranges for ks = {}: {}", ks_name, ep);
    });
}

void storage_service::init_messaging_service() {
    auto& ms = netw::get_local_messaging_service();
    ms.register_replication_finished([] (gms::inet_address from) {
        return get_local_storage_service().confirm_replication(from);
    });
}

void storage_service::uninit_messaging_service() {
    auto& ms = netw::get_local_messaging_service();
    ms.unregister_replication_finished();
}

void storage_service::do_isolate_on_error(disk_error type)
{
    if (!isolated.exchange(true)) {
        slogger.warn("Shutting down communications due to I/O errors until operator intervention");
        slogger.warn("{} error: {}", type == disk_error::commit ? "Commitlog" : "Disk", std::current_exception());
        // isolated protect us against multiple stops
        service::get_local_storage_service().stop_transport();
    }
}

future<sstring> storage_service::get_removal_status() {
    return run_with_no_api_lock([] (storage_service& ss) {
        if (!ss._removing_node) {
            return make_ready_future<sstring>(sstring("No token removals in process."));
        }
        auto tokens = ss._token_metadata.get_tokens(*ss._removing_node);
        if (tokens.empty()) {
            return make_ready_future<sstring>(sstring("Node has no token"));
        }
        auto status = format("Removing token ({}). Waiting for replication confirmation from [{}].",
                tokens.front(), join(",", ss._replicating_nodes));
        return make_ready_future<sstring>(status);
    });
}

future<> storage_service::force_remove_completion() {
    return run_with_no_api_lock([] (storage_service& ss) {
        return seastar::async([&ss] {
            if (!ss._operation_in_progress.empty()) {
                if (ss._operation_in_progress != sstring("removenode")) {
                    throw std::runtime_error(format("Operation {} is in progress, try again", ss._operation_in_progress));
                } else {
                    // This flag will make removenode stop waiting for the confirmation
                    ss._force_remove_completion = true;
                    while (!ss._operation_in_progress.empty()) {
                        // Wait removenode operation to complete
                        slogger.info("Operation {} is in progress, wait for it to complete", ss._operation_in_progress);
                        sleep(std::chrono::seconds(1)).get();
                    }
                    ss._force_remove_completion = false;
                }
            }
            ss._operation_in_progress = sstring("removenode_force");
            try {
                if (!ss._replicating_nodes.empty() || !ss._token_metadata.get_leaving_endpoints().empty()) {
                    auto leaving = ss._token_metadata.get_leaving_endpoints();
                    slogger.warn("Removal not confirmed for {}, Leaving={}", join(",", ss._replicating_nodes), leaving);
                    for (auto endpoint : leaving) {
                        utils::UUID host_id;
                        auto tokens = ss._token_metadata.get_tokens(endpoint);
                        try {
                            host_id = ss._token_metadata.get_host_id(endpoint);
                        } catch (...) {
                            slogger.warn("No host_id is found for endpoint {}", endpoint);
                            continue;
                        }
                        ss._gossiper.advertise_token_removed(endpoint, host_id).get();
                        std::unordered_set<token> tokens_set(tokens.begin(), tokens.end());
                        ss.excise(tokens_set, endpoint);
                    }
                    ss._replicating_nodes.clear();
                    ss._removing_node = std::nullopt;
                } else {
                    slogger.warn("No tokens to force removal on, call 'removenode' first");
                }
                ss._operation_in_progress = {};
            } catch (...) {
                ss._operation_in_progress = {};
                throw;
            }
        });
    });
}

/**
 * Takes an ordered list of adjacent tokens and divides them in the specified number of ranges.
 */
static std::vector<std::pair<dht::token_range, uint64_t>>
calculate_splits(std::vector<dht::token> tokens, uint32_t split_count, column_family& cf) {
    auto sstables = cf.get_sstables();
    const double step = static_cast<double>(tokens.size() - 1) / split_count;
    auto prev_token_idx = 0;
    std::vector<std::pair<dht::token_range, uint64_t>> splits;
    splits.reserve(split_count);
    for (uint32_t i = 1; i <= split_count; ++i) {
        auto index = static_cast<uint32_t>(std::round(i * step));
        dht::token_range range({{ std::move(tokens[prev_token_idx]), false }}, {{ tokens[index], true }});
        // always return an estimate > 0 (see CASSANDRA-7322)
        uint64_t estimated_keys_for_range = 0;
        for (auto&& sst : *sstables) {
            estimated_keys_for_range += sst->estimated_keys_for_range(range);
        }
        splits.emplace_back(std::move(range), std::max(static_cast<uint64_t>(cf.schema()->min_index_interval()), estimated_keys_for_range));
        prev_token_idx = index;
    }
    return splits;
};

std::vector<std::pair<dht::token_range, uint64_t>>
storage_service::get_splits(const sstring& ks_name, const sstring& cf_name, range<dht::token> range, uint32_t keys_per_split) {
    using range_type = dht::token_range;
    auto& cf = _db.local().find_column_family(ks_name, cf_name);
    auto schema = cf.schema();
    auto sstables = cf.get_sstables();
    uint64_t total_row_count_estimate = 0;
    std::vector<dht::token> tokens;
    std::vector<range_type> unwrapped;
    if (range.is_wrap_around(dht::token_comparator())) {
        auto uwr = range.unwrap();
        unwrapped.emplace_back(std::move(uwr.second));
        unwrapped.emplace_back(std::move(uwr.first));
    } else {
        unwrapped.emplace_back(std::move(range));
    }
    tokens.push_back(std::move(unwrapped[0].start().value_or(range_type::bound(dht::minimum_token()))).value());
    for (auto&& r : unwrapped) {
        std::vector<dht::token> range_tokens;
        for (auto &&sst : *sstables) {
            total_row_count_estimate += sst->estimated_keys_for_range(r);
            auto keys = sst->get_key_samples(*cf.schema(), r);
            std::transform(keys.begin(), keys.end(), std::back_inserter(range_tokens), [](auto&& k) { return std::move(k.token()); });
        }
        std::sort(range_tokens.begin(), range_tokens.end());
        std::move(range_tokens.begin(), range_tokens.end(), std::back_inserter(tokens));
    }
    tokens.push_back(std::move(unwrapped[unwrapped.size() - 1].end().value_or(range_type::bound(dht::maximum_token()))).value());

    // split_count should be much smaller than number of key samples, to avoid huge sampling error
    constexpr uint32_t min_samples_per_split = 4;
    uint64_t max_split_count = tokens.size() / min_samples_per_split + 1;
    uint32_t split_count = std::max(uint32_t(1), static_cast<uint32_t>(std::min(max_split_count, total_row_count_estimate / keys_per_split)));

    return calculate_splits(std::move(tokens), split_count, cf);
};

dht::token_range_vector
storage_service::get_ranges_for_endpoint(const sstring& name, const gms::inet_address& ep) const {
    return _db.local().find_keyspace(name).get_replication_strategy().get_ranges(ep);
}

dht::token_range_vector
storage_service::get_all_ranges(const std::vector<token>& sorted_tokens) const {
    if (sorted_tokens.empty())
        return dht::token_range_vector();
    int size = sorted_tokens.size();
    dht::token_range_vector ranges;
    ranges.push_back(dht::token_range::make_ending_with(range_bound<token>(sorted_tokens[0], true)));
    for (int i = 1; i < size; ++i) {
        dht::token_range r(range<token>::bound(sorted_tokens[i - 1], false), range<token>::bound(sorted_tokens[i], true));
        ranges.push_back(r);
    }
    ranges.push_back(dht::token_range::make_starting_with(range_bound<token>(sorted_tokens[size-1], false)));

    return ranges;
}

std::vector<gms::inet_address>
storage_service::get_natural_endpoints(const sstring& keyspace,
        const sstring& cf, const sstring& key) const {
    sstables::key_view key_view = sstables::key_view(bytes_view(reinterpret_cast<const signed char*>(key.c_str()), key.size()));
    dht::token token = dht::global_partitioner().get_token(key_view);
    return get_natural_endpoints(keyspace, token);
}

std::vector<gms::inet_address>
storage_service::get_natural_endpoints(const sstring& keyspace, const token& pos) const {
    return _db.local().find_keyspace(keyspace).get_replication_strategy().get_natural_endpoints(pos);
}

future<std::unordered_map<sstring, sstring>>
storage_service::view_build_statuses(sstring keyspace, sstring view_name) const {
    return _sys_dist_ks.local().view_status(std::move(keyspace), std::move(view_name)).then([this] (std::unordered_map<utils::UUID, sstring> status) {
        auto& endpoint_to_host_id = get_token_metadata().get_endpoint_to_host_id_map_for_reading();
        return boost::copy_range<std::unordered_map<sstring, sstring>>(endpoint_to_host_id
                | boost::adaptors::transformed([&status] (const std::pair<inet_address, utils::UUID>& p) {
                    auto it = status.find(p.second);
                    auto s = it != status.end() ? std::move(it->second) : "UNKNOWN";
                    return std::pair(p.first.to_sstring(), std::move(s));
                }));
    });
}

future<> init_storage_service(distributed<database>& db, sharded<gms::gossiper>& gossiper, sharded<auth::service>& auth_service, sharded<db::system_distributed_keyspace>& sys_dist_ks,
        sharded<db::view::view_update_generator>& view_update_generator, sharded<gms::feature_service>& feature_service) {
    return service::get_storage_service().start(std::ref(db), std::ref(gossiper), std::ref(auth_service), std::ref(sys_dist_ks), std::ref(view_update_generator), std::ref(feature_service));
}

future<> deinit_storage_service() {
    return service::get_storage_service().stop();
}

void feature_enabled_listener::on_enabled() {
    if (_started) {
        return;
    }
    _started = true;
    with_semaphore(_sem, 1, [this] {
        if (!sstables::is_later(_format, _s._sstables_format)) {
            return make_ready_future<bool>(false);
        }
        return db::system_keyspace::set_scylla_local_param(SSTABLE_FORMAT_PARAM_NAME, to_string(_format)).then([this] {
            return get_storage_service().invoke_on_all([this] (storage_service& s) {
                s._sstables_format = _format;
            });
        }).then([] { return true; });
    }).then([this] (bool update_features) {
        if (!update_features) {
            return make_ready_future<>();
        }
        return gms::get_local_gossiper().add_local_application_state(gms::application_state::SUPPORTED_FEATURES,
                                                                     _s.value_factory.supported_features(_s.get_config_supported_features()));
    });
}

future<> read_sstables_format(distributed<storage_service>& ss) {
    return db::system_keyspace::get_scylla_local_param(SSTABLE_FORMAT_PARAM_NAME).then([&ss] (std::optional<sstring> format_opt) {
        sstables::sstable_version_types format = sstables::from_string(format_opt.value_or("ka"));
        return ss.invoke_on_all([format] (storage_service& s) {
            s._sstables_format = format;
        });
    });
}

future<> storage_service::set_cql_ready(bool ready) {
    return _gossiper.add_local_application_state(application_state::RPC_READY, value_factory.cql_ready(ready));
}

void storage_service::notify_down(inet_address endpoint) {
    get_storage_service().invoke_on_all([endpoint] (auto&& ss) {
        netw::get_local_messaging_service().remove_rpc_client(netw::msg_addr{endpoint, 0});
        return seastar::async([&ss, endpoint] {
            for (auto&& subscriber : ss._lifecycle_subscribers) {
                try {
                    subscriber->on_down(endpoint);
                } catch (...) {
                    slogger.warn("Down notification failed {}: {}", endpoint, std::current_exception());
                }
            }
        });
    }).get();
    slogger.debug("Notify node {} has been down", endpoint);
}

void storage_service::notify_left(inet_address endpoint) {
    get_storage_service().invoke_on_all([endpoint] (auto&& ss) {
        return seastar::async([&ss, endpoint] {
            for (auto&& subscriber : ss._lifecycle_subscribers) {
                try {
                    subscriber->on_leave_cluster(endpoint);
                } catch (...) {
                    slogger.warn("Leave cluster notification failed {}: {}", endpoint, std::current_exception());
                }
            }
        });
    }).get();
    slogger.debug("Notify node {} has left the cluster", endpoint);
}

void storage_service::notify_up(inet_address endpoint)
{
    if (!_gossiper.is_cql_ready(endpoint) || !_gossiper.is_alive(endpoint)) {
        return;
    }
    get_storage_service().invoke_on_all([endpoint] (auto&& ss) {
        return seastar::async([&ss, endpoint] {
            for (auto&& subscriber : ss._lifecycle_subscribers) {
                try {
                    subscriber->on_up(endpoint);
                } catch (...) {
                    slogger.warn("Up notification failed {}: {}", endpoint, std::current_exception());
                }
            }
        });
    }).get();
    slogger.debug("Notify node {} has been up", endpoint);
}

void storage_service::notify_joined(inet_address endpoint)
{
    if (!_gossiper.is_normal(endpoint)) {
        return;
    }

    get_storage_service().invoke_on_all([endpoint] (auto&& ss) {
        return seastar::async([&ss, endpoint] {
            for (auto&& subscriber : ss._lifecycle_subscribers) {
                try {
                    subscriber->on_join_cluster(endpoint);
                } catch (...) {
                    slogger.warn("Join cluster notification failed {}: {}", endpoint, std::current_exception());
                }
            }
        });
    }).get();
    slogger.debug("Notify node {} has joined the cluster", endpoint);
}

void storage_service::notify_cql_change(inet_address endpoint, bool ready)
{
    if (ready) {
        notify_up(endpoint);
    } else {
        notify_down(endpoint);
    }
}

db::schema_features storage_service::cluster_schema_features() const {
    db::schema_features f;
    f.set_if<db::schema_feature::VIEW_VIRTUAL_COLUMNS>(bool(_view_virtual_columns));
    f.set_if<db::schema_feature::DIGEST_INSENSITIVE_TO_EXPIRY>(bool(_digest_insensitive_to_expiry));
    f.set_if<db::schema_feature::COMPUTED_COLUMNS>(bool(_computed_columns));
    return f;
}

} // namespace service
<|MERGE_RESOLUTION|>--- conflicted
+++ resolved
@@ -2267,14 +2267,8 @@
         cql_server_config.timeout_config = make_timeout_config(cfg);
         cql_server_config.max_request_size = ss._db.local().get_available_memory() / 10;
         cql_server_config.allow_shard_aware_drivers = cfg.enable_shard_aware_drivers();
-<<<<<<< HEAD
-        cql_transport::cql_load_balance lb = cql_transport::parse_load_balance(cfg.load_balance());
-        return gms::inet_address::lookup(addr, family, preferred).then([&ss, cserver, addr, &cfg, lb, keepalive, ceo = std::move(ceo), cql_server_config] (seastar::net::inet_address ip) {
-                return cserver->start(std::ref(service::get_storage_proxy()), std::ref(cql3::get_query_processor()), lb, std::ref(ss._auth_service), cql_server_config).then([cserver, &cfg, addr, ip, ceo, keepalive]() {
-=======
-        return seastar::net::dns::resolve_name(addr).then([&ss, cserver, addr, &cfg, keepalive, ceo = std::move(ceo), cql_server_config] (seastar::net::inet_address ip) {
+        return gms::inet_address::lookup(addr, family, preferred).then([&ss, cserver, addr, &cfg, keepalive, ceo = std::move(ceo), cql_server_config] (seastar::net::inet_address ip) {
                 return cserver->start(std::ref(service::get_storage_proxy()), std::ref(cql3::get_query_processor()), std::ref(ss._auth_service), cql_server_config).then([cserver, &cfg, addr, ip, ceo, keepalive]() {
->>>>>>> 3e27c219
                 // #293 - do not stop anything
                 //engine().at_exit([cserver] {
                 //    return cserver->stop();
